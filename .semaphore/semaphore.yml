--- conflicted
+++ resolved
@@ -38,11 +38,7 @@
         - name: Test
           commands:
             - . sem-pint
-<<<<<<< HEAD
             - mvn -Dcloud -Pjenkins -U -Dmaven.wagon.http.retryHandler.count=10 -Ddependency.check.skip=true --batch-mode --no-transfer-progress clean verify install dependency:analyze validate
-=======
-            - mvn -Dcloud -Pjenkins -U -Dmaven.wagon.http.retryHandler.count=10 --batch-mode --no-transfer-progress clean verify install dependency:analyze validate
->>>>>>> 18679166
             - export TRIVY_DISABLE_VEX_NOTICE=true
             - trivy version
             - echo "Check go/connector-dev-vuln-remediation for fixing or suppressing vulnerabilities found by trivy"
