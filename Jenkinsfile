--- conflicted
+++ resolved
@@ -3,11 +3,8 @@
   slackChannel = '#connect-warn'
   pintMerge = true
   downStreamValidate = false
-<<<<<<< HEAD
   nodeLabel = 'docker-oraclejdk8'
   sonarqubeScannerEnable = true
-}
-=======
 }
 
 def upgradeConnectorTest(body) {
@@ -16,5 +13,4 @@
           string(name: 'BRANCH_TO_TEST', value: env.CHANGE_BRANCH)
   ], wait: true
 }
-upgradeConnectorTest{}
->>>>>>> ed0c00c3
+upgradeConnectorTest{}