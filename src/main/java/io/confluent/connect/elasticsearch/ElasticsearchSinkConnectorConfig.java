/*
 * Copyright 2018 Confluent Inc.
 *
 * Licensed under the Confluent Community License (the "License"); you may not use
 * this file except in compliance with the License.  You may obtain a copy of the
 * License at
 *
 * http://www.confluent.io/confluent-community-license
 *
 * Unless required by applicable law or agreed to in writing, software
 * distributed under the License is distributed on an "AS IS" BASIS, WITHOUT
 * WARRANTIES OF ANY KIND, either express or implied.  See the License for the
 * specific language governing permissions and limitations under the License.
 */

package io.confluent.connect.elasticsearch;

import java.io.File;
import java.net.URI;
import java.net.URISyntaxException;
import java.util.HashSet;
import java.util.List;
import java.util.Map;
import java.util.Set;
import java.util.concurrent.TimeUnit;
import org.apache.kafka.common.config.AbstractConfig;
import org.apache.kafka.common.config.ConfigDef;
import org.apache.kafka.common.config.ConfigDef.Importance;
import org.apache.kafka.common.config.ConfigDef.Type;
import org.apache.kafka.common.config.ConfigDef.Validator;
import org.apache.kafka.common.config.ConfigDef.Width;
import org.apache.kafka.common.config.ConfigException;
import org.apache.kafka.common.config.types.Password;
import org.elasticsearch.common.unit.ByteSizeValue;

import static org.apache.kafka.common.config.ConfigDef.Range.between;
import static org.apache.kafka.common.config.SslConfigs.SSL_ENDPOINT_IDENTIFICATION_ALGORITHM_CONFIG;
import static org.apache.kafka.common.config.SslConfigs.addClientSslSupport;

public class ElasticsearchSinkConnectorConfig extends AbstractConfig {
  // Connector group
  public static final String CONNECTION_URL_CONFIG = "connection.url";
  private static final String CONNECTION_URL_DOC =
      "The comma-separated list of one or more Elasticsearch URLs, such as ``http://eshost1:9200,"
      + "http://eshost2:9200`` or ``https://eshost3:9200``. HTTPS is used for all connections "
      + "if any of the URLs starts with ``https:``. A URL without a protocol is treated as "
      + "``http``.";
  private static final String CONNECTION_URL_DISPLAY = "Connection URLs";

  public static final String CONNECTION_USERNAME_CONFIG = "connection.username";
  private static final String CONNECTION_USERNAME_DOC =
      "The username used to authenticate with Elasticsearch. "
      + "The default is the null, and authentication will only be performed if "
      + " both the username and password are non-null.";
  private static final String CONNECTION_USERNAME_DISPLAY = "Connection Username";
  private static final String CONNECTION_USERNAME_DEFAULT = null;

  public static final String CONNECTION_PASSWORD_CONFIG = "connection.password";
  private static final String CONNECTION_PASSWORD_DOC =
      "The password used to authenticate with Elasticsearch. "
      + "The default is the null, and authentication will only be performed if "
      + " both the username and password are non-null.";
  private static final String CONNECTION_PASSWORD_DISPLAY = "Connection Password";
  private static final String CONNECTION_PASSWORD_DEFAULT = null;

  public static final String BATCH_SIZE_CONFIG = "batch.size";
  private static final String BATCH_SIZE_DOC =
      "The number of records to process as a batch when writing to Elasticsearch.";
  private static final String BATCH_SIZE_DISPLAY = "Batch Size";
  private static final int BATCH_SIZE_DEFAULT = 2000;

  public static final String BULK_SIZE_BYTES_CONFIG = "bulk.size.bytes";
  private static final String BULK_SIZE_BYTES_DOC =
      "The maximum size (in bytes) to be process as a batch when"
      + " writing records to Elasticsearch. Setting to '-1' will disable "
      + "this configuration. If the condition set by '" + BATCH_SIZE_CONFIG
      + "' is met first, it will be used instead.";
  private static final String BULK_SIZE_BYTES_DISPLAY = "Bulk Size (bytes)";
  private static final int BULK_SIZE_BYTES_DEFAULT = 5 * 1024 * 1024;

  public static final String DATA_STREAM_DATASET_CONFIG = "data.stream.dataset";
  private static final String DATA_STREAM_DATASET_DOC =
      "Generic name describing data ingested and its structure to be written to a data stream. "
      + "Can be any arbitrary string that is no longer than 100 characters, is in all lowercase, "
      + "and does not contain spaces or any of these special characters ``/\\*\"<>|,#:-``. "
      + "Otherwise, no value indicates the connector will write to regular indices instead. "
      + "If set, this configuration will be used alongside ``data.stream.type`` to "
      + "construct the data stream name in the form of {``data.stream.type``"
      + "}-{" + DATA_STREAM_DATASET_CONFIG + "}-{topic}.";
  private static final String DATA_STREAM_DATASET_DISPLAY = "Data Stream Dataset";
  private static final String DATA_STREAM_DATASET_DEFAULT = "";

  public static final String DATA_STREAM_TYPE_CONFIG = "data.stream.type";
  private static final String DATA_STREAM_TYPE_DOC = String.format(
      "Generic type describing the data to be written to data stream. "
          + "The default is %s which indicates the connector will write "
          + "to regular indices instead. If set, this configuration will "
          + "be used alongside %s to construct the data stream name in the form of"
          + "{%s}-{%s}-{topic}.",
      DataStreamType.NONE.name(),
      DATA_STREAM_DATASET_CONFIG,
      DATA_STREAM_TYPE_CONFIG,
      DATA_STREAM_DATASET_CONFIG
  );
  private static final String DATA_STREAM_TYPE_DISPLAY = "Data Stream Type";
  private static final DataStreamType DATA_STREAM_TYPE_DEFAULT = DataStreamType.NONE;

  public static final String MAX_IN_FLIGHT_REQUESTS_CONFIG = "max.in.flight.requests";
  private static final String MAX_IN_FLIGHT_REQUESTS_DOC =
      "The maximum number of indexing requests that can be in-flight to Elasticsearch before "
      + "blocking further requests.";
  private static final String MAX_IN_FLIGHT_REQUESTS_DISPLAY = "Max In-flight Requests";
  private static final int MAX_IN_FLIGHT_REQUESTS_DEFAULT = 5;

  public static final String MAX_BUFFERED_RECORDS_CONFIG = "max.buffered.records";
  private static final String MAX_BUFFERED_RECORDS_DOC =
      "The maximum number of records each task will buffer before blocking acceptance of more "
      + "records. This config can be used to limit the memory usage for each task.";
  private static final String MAX_BUFFERED_RECORDS_DISPLAY = "Max Buffered Records";
  private static final int MAX_BUFFERED_RECORDS_DEFAULT = 20000;

  public static final String LINGER_MS_CONFIG = "linger.ms";
  private static final String LINGER_MS_DOC =
      "Linger time in milliseconds for batching.\n"
      + "Records that arrive in between request transmissions are batched into a single bulk "
      + "indexing request, based on the ``" + BATCH_SIZE_CONFIG + "`` configuration. Normally "
      + "this only occurs under load when records arrive faster than they can be sent out. "
      + "However it may be desirable to reduce the number of requests even under light load and "
      + "benefit from bulk indexing. This setting helps accomplish that - when a pending batch is"
      + " not full, rather than immediately sending it out the task will wait up to the given "
      + "delay to allow other records to be added so that they can be batched into a single "
      + "request.";
  private static final String LINGER_MS_DISPLAY = "Linger (ms)";
  private static final long LINGER_MS_DEFAULT = 1;

  public static final String FLUSH_TIMEOUT_MS_CONFIG = "flush.timeout.ms";
  private static final String FLUSH_TIMEOUT_MS_DOC =
      "The timeout in milliseconds to use for periodic flushing, and when waiting for buffer space"
          + " to be made available by completed requests as records are added. If this timeout is"
          + " exceeded the task will fail.";
  private static final String FLUSH_TIMEOUT_MS_DISPLAY = "Flush Timeout (ms)";
  private static final int FLUSH_TIMEOUT_MS_DEFAULT = (int) TimeUnit.MINUTES.toMillis(3);

  public static final String MAX_RETRIES_CONFIG = "max.retries";
  private static final String MAX_RETRIES_DOC =
      "The maximum number of retries that are allowed for failed indexing requests. If the retry "
      + "attempts are exhausted the task will fail.";
  private static final String MAX_RETRIES_DISPLAY = "Max Retries";
  private static final int MAX_RETRIES_DEFAULT = 5;

  public static final String RETRY_BACKOFF_MS_CONFIG = "retry.backoff.ms";
  private static final String RETRY_BACKOFF_MS_DOC =
      "How long to wait in milliseconds before attempting the first retry of a failed indexing "
      + "request. Upon a failure, this connector may wait up to twice as long as the previous "
      + "wait, up to the maximum number of retries. "
      + "This avoids retrying in a tight loop under failure scenarios.";
  private static final String RETRY_BACKOFF_MS_DISPLAY = "Retry Backoff (ms)";
  private static final long RETRY_BACKOFF_MS_DEFAULT = 100;

  public static final String CONNECTION_COMPRESSION_CONFIG = "connection.compression";
  private static final String CONNECTION_COMPRESSION_DOC = "Whether to use GZip compression on "
      + "HTTP connection to ElasticSearch. Valid options are ``true`` and ``false``. "
      + "Default is ``false``. To make this setting to work "
      + "the ``http.compression`` setting also needs to be enabled at the Elasticsearch nodes "
      + "or the load-balancer before using it.";
  private static final String CONNECTION_COMPRESSION_DISPLAY = "Compression";
  private static final boolean CONNECTION_COMPRESSION_DEFAULT = false;

  public static final String MAX_CONNECTION_IDLE_TIME_MS_CONFIG = "max.connection.idle.time.ms";
  private static final String MAX_CONNECTION_IDLE_TIME_MS_CONFIG_DOC = "How long to wait "
      + "in milliseconds before dropping an idle connection to prevent "
      + "a read timeout.";
  private static final String MAX_CONNECTION_IDLE_TIME_MS_DISPLAY = "Max Connection Idle Time";
  private static final int MAX_CONNECTION_IDLE_TIME_MS_DEFAULT = (int) TimeUnit.MINUTES.toMillis(1);

  public static final String CONNECTION_TIMEOUT_MS_CONFIG = "connection.timeout.ms";
  private static final String CONNECTION_TIMEOUT_MS_CONFIG_DOC = "How long to wait "
      + "in milliseconds when establishing a connection to the Elasticsearch server. "
      + "The task fails if the client fails to connect to the server in this "
      + "interval, and will need to be restarted.";
  private static final String CONNECTION_TIMEOUT_MS_DISPLAY = "Connection Timeout";
  private static final int CONNECTION_TIMEOUT_MS_DEFAULT = (int) TimeUnit.SECONDS.toMillis(1);

  public static final String READ_TIMEOUT_MS_CONFIG = "read.timeout.ms";
  private static final String READ_TIMEOUT_MS_CONFIG_DOC = "How long to wait in "
      + "milliseconds for the Elasticsearch server to send a response. The task fails "
      + "if any read operation times out, and will need to be restarted to resume "
      + "further operations.";
  private static final String READ_TIMEOUT_MS_DISPLAY = "Read Timeout";
  private static final int READ_TIMEOUT_MS_DEFAULT = (int) TimeUnit.SECONDS.toMillis(3);

  // Data Conversion configs
  public static final String IGNORE_KEY_TOPICS_CONFIG = "topic.key.ignore";
  public static final String IGNORE_SCHEMA_TOPICS_CONFIG = "topic.schema.ignore";

  public static final String IGNORE_KEY_CONFIG = "key.ignore";
  private static final String IGNORE_KEY_DOC =
      "Whether to ignore the record key for the purpose of forming the Elasticsearch document ID."
          + " When this is set to ``true``, document IDs will be generated as the record's "
          + "``topic+partition+offset``.\n Note that this is a global config that applies to all "
          + "topics, use ``" + IGNORE_KEY_TOPICS_CONFIG + "`` to override as ``true`` for specific "
          + "topics.";
  private static final String IGNORE_KEY_DISPLAY = "Ignore Key mode";
  private static final boolean IGNORE_KEY_DEFAULT = false;

  public static final String IGNORE_SCHEMA_CONFIG = "schema.ignore";
  private static final String IGNORE_SCHEMA_DOC =
      "Whether to ignore schemas during indexing. When this is set to ``true``, the record schema"
          + " will be ignored for the purpose of registering an Elasticsearch mapping."
          + " Elasticsearch will infer the mapping from the data (dynamic mapping needs to be"
          + " enabled by the user).\n Note that this is a global config that applies to all topics,"
          + " use ``" + IGNORE_SCHEMA_TOPICS_CONFIG + "`` to override as ``true`` for specific"
          + " topics.";
  private static final String IGNORE_SCHEMA_DISPLAY = "Ignore Schema mode";
  private static final boolean IGNORE_SCHEMA_DEFAULT = false;

  public static final String INJECT_DATA_STREAM_TIMESTAMP_IF_MISSING_CONFIG =
      "inject.data.stream.timestamp.if.missing";
  private static final String INJECT_DATA_STREAM_TIMESTAMP_IF_MISSING_DOC =
      "Whether to inject the @timestamp field with the record timestamp if that field is missing "
          + "from the message. When this is set to ``true``, messages that do not have an "
          + "@timestamp field will be injected with the record timestamp. This configuration "
          + "can only be set to ``true`` if ``" + DATA_STREAM_TYPE_CONFIG + "`` and ``"
          + DATA_STREAM_TYPE_DISPLAY + "`` are set since it is only applicable to data stream."
          + " Note that if a message does not have an @timestamp field and data stream is "
          + "enable, the message would not be sent.";
  private static final String INJECT_DATA_STREAM_TIMESTAMP_IF_MISSING_DISPLAY =
      "Inject Data Stream Timestamp if Missing";
  private static final boolean INJECT_DATA_STREAM_TIMESTAMP_IF_MISSING_DEFAULT = false;

  public static final String COMPACT_MAP_ENTRIES_CONFIG = "compact.map.entries";
  private static final String COMPACT_MAP_ENTRIES_DOC =
      "Defines how map entries with string keys within record values should be written to JSON. "
          + "When this is set to ``true``, these entries are written compactly as "
          + "``\"entryKey\": \"entryValue\"``. "
          + "Otherwise, map entries with string keys are written as a nested document "
          + "``{\"key\": \"entryKey\", \"value\": \"entryValue\"}``. "
          + "All map entries with non-string keys are always written as nested documents. "
          + "Prior to 3.3.0, this connector always wrote map entries as nested documents, "
          + "so set this to ``false`` to use that older behavior.";
  private static final String COMPACT_MAP_ENTRIES_DISPLAY = "Compact Map Entries";
  private static final boolean COMPACT_MAP_ENTRIES_DEFAULT = true;

  private static final String IGNORE_KEY_TOPICS_DOC =
      "List of topics for which ``" + IGNORE_KEY_CONFIG + "`` should be ``true``.";
  private static final String IGNORE_KEY_TOPICS_DISPLAY = "Topics for 'Ignore Key' mode";
  private static final String IGNORE_KEY_TOPICS_DEFAULT = "";

  private static final String IGNORE_SCHEMA_TOPICS_DOC =
      "List of topics for which ``" + IGNORE_SCHEMA_CONFIG + "`` should be ``true``.";
  private static final String IGNORE_SCHEMA_TOPICS_DISPLAY = "Topics for 'Ignore Schema' mode";
  private static final String IGNORE_SCHEMA_TOPICS_DEFAULT = "";

  public static final String DROP_INVALID_MESSAGE_CONFIG = "drop.invalid.message";
  private static final String DROP_INVALID_MESSAGE_DOC =
          "Whether to drop kafka message when it cannot be converted to output message.";
  private static final String DROP_INVALID_MESSAGE_DISPLAY = "Drop invalid messages";
  private static final boolean DROP_INVALID_MESSAGE_DEFAULT = false;

  public static final String BEHAVIOR_ON_NULL_VALUES_CONFIG = "behavior.on.null.values";
  private static final String BEHAVIOR_ON_NULL_VALUES_DOC = "How to handle records with a "
      + "non-null key and a null value (i.e. Kafka tombstone records). Valid options are "
      + "'ignore', 'delete', and 'fail'.";
  private static final String BEHAVIOR_ON_NULL_VALUES_DISPLAY = "Behavior for null-valued records";
  private static final BehaviorOnNullValues BEHAVIOR_ON_NULL_VALUES_DEFAULT =
      BehaviorOnNullValues.FAIL;

  public static final String BEHAVIOR_ON_MALFORMED_DOCS_CONFIG = "behavior.on.malformed.documents";
  private static final String BEHAVIOR_ON_MALFORMED_DOCS_DOC = "How to handle records that "
      + "Elasticsearch rejects due to some malformation of the document itself, such as an index"
      + " mapping conflict, a field name containing illegal characters, or a record with a missing"
      + " id. Valid options are ignore', 'warn', and 'fail'.";
  private static final String BEHAVIOR_ON_MALFORMED_DOCS_DISPLAY =
      "Behavior on malformed documents";
  private static final BehaviorOnMalformedDoc BEHAVIOR_ON_MALFORMED_DOCS_DEFAULT =
      BehaviorOnMalformedDoc.FAIL;

  public static final String WRITE_METHOD_CONFIG = "write.method";
  private static final String WRITE_METHOD_DOC = String.format(
      "Method used for writing data to Elasticsearch, and one of %s or %s. The default method is"
          + " %s, in which the connector constructs a document from the record value and inserts"
          + " that document into Elasticsearch, completely replacing any existing document with the"
          + " same ID; this matches previous behavior. The %s method will create a new document if"
          + " one with the specified ID does not yet exist, or will update an existing document"
          + " with the same ID by adding/replacing only those fields present in the record value."
          + " The %s method may require additional time and resources of Elasticsearch, so consider"
          + " increasing the %s and decreasing the %s configuration properties.",
      WriteMethod.INSERT,
      WriteMethod.UPSERT,
      WriteMethod.INSERT,
      WriteMethod.UPSERT,
      WriteMethod.UPSERT,
      READ_TIMEOUT_MS_CONFIG,
      BATCH_SIZE_CONFIG
  );
  private static final String WRITE_METHOD_DISPLAY = "Write Method";
  private static final String WRITE_METHOD_DEFAULT = WriteMethod.INSERT.name();

  // Proxy group
  public static final String PROXY_HOST_CONFIG = "proxy.host";
  private static final String PROXY_HOST_DISPLAY = "Proxy Host";
  private static final String PROXY_HOST_DOC = "The address of the proxy host to connect through. "
      + "Supports the basic authentication scheme only.";
  private static final String PROXY_HOST_DEFAULT = "";

  public static final String PROXY_PORT_CONFIG = "proxy.port";
  private static final String PROXY_PORT_DISPLAY = "Proxy Port";
  private static final String PROXY_PORT_DOC = "The port of the proxy host to connect through.";
  private static final Integer PROXY_PORT_DEFAULT = 8080;

  public static final String PROXY_USERNAME_CONFIG = "proxy.username";
  private static final String PROXY_USERNAME_DISPLAY = "Proxy Username";
  private static final String PROXY_USERNAME_DOC = "The username for the proxy host.";
  private static final String PROXY_USERNAME_DEFAULT = "";

  public static final String PROXY_PASSWORD_CONFIG = "proxy.password";
  private static final String PROXY_PASSWORD_DISPLAY = "Proxy Password";
  private static final String PROXY_PASSWORD_DOC = "The password for the proxy host.";
  private static final Password PROXY_PASSWORD_DEFAULT = null;

  // Ssl configs
  public static final String SSL_CONFIG_PREFIX = "elastic.https.";

  public static final String SECURITY_PROTOCOL_CONFIG = "elastic.security.protocol";
  private static final String SECURITY_PROTOCOL_DOC =
      "The security protocol to use when connecting to Elasticsearch. Values can be `PLAINTEXT` or"
          + " `SSL`. If `PLAINTEXT` is passed, all configs prefixed by " + SSL_CONFIG_PREFIX
          + " will be ignored.";
  private static final String SECURITY_PROTOCOL_DISPLAY = "Security protocol";
  private static final String SECURITY_PROTOCOL_DEFAULT = SecurityProtocol.PLAINTEXT.name();

  // Kerberos configs
  public static final String KERBEROS_PRINCIPAL_CONFIG = "kerberos.user.principal";
  private static final String KERBEROS_PRINCIPAL_DISPLAY = "Kerberos User Principal";
  private static final String KERBEROS_PRINCIPAL_DOC = "The Kerberos user principal the connector"
      + " may use to authenticate with Kerberos.";
  private static final String KERBEROS_PRINCIPAL_DEFAULT = null;

  public static final String KERBEROS_KEYTAB_PATH_CONFIG = "kerberos.keytab.path";
  private static final String KERBEROS_KEYTAB_PATH = "Kerberos Keytab File Path";
  private static final String KERBEROS_KEYTAB_PATH_DOC = "The path to the keytab file to use for"
      + " authentication with Kerberos.";
  private static final String KERBEROS_KEYTAB_PATH_DEFAULT = null;

  private static final String CONNECTOR_GROUP = "Connector";
  private static final String DATA_CONVERSION_GROUP = "Data Conversion";
  private static final String PROXY_GROUP = "Proxy";
  private static final String SSL_GROUP = "Security";
  private static final String KERBEROS_GROUP = "Kerberos";

  public enum BehaviorOnMalformedDoc {
    IGNORE,
    WARN,
    FAIL
  }

  public enum BehaviorOnNullValues {
    IGNORE,
    DELETE,
    FAIL
  }

  public enum DataStreamType {
    LOGS,
    METRICS,
    NONE
  }

  public enum SecurityProtocol {
    PLAINTEXT,
    SSL
  }

  public enum WriteMethod {
    INSERT,
    UPSERT
  }

  protected static ConfigDef baseConfigDef() {
    final ConfigDef configDef = new ConfigDef();
    addConnectorConfigs(configDef);
    addConversionConfigs(configDef);
    addProxyConfigs(configDef);
    addSslConfigs(configDef);
    addKerberosConfigs(configDef);
    return configDef;
  }

  private static void addConnectorConfigs(ConfigDef configDef) {
    int order = 0;
    configDef
        .define(
            CONNECTION_URL_CONFIG,
            Type.LIST,
            ConfigDef.NO_DEFAULT_VALUE,
            new UrlListValidator(),
            Importance.HIGH,
            CONNECTION_URL_DOC,
            CONNECTOR_GROUP,
            ++order,
            Width.LONG,
            CONNECTION_URL_DISPLAY
        ).define(
            CONNECTION_USERNAME_CONFIG,
            Type.STRING,
            CONNECTION_USERNAME_DEFAULT,
            Importance.MEDIUM,
            CONNECTION_USERNAME_DOC,
            CONNECTOR_GROUP,
            ++order,
            Width.SHORT,
            CONNECTION_USERNAME_DISPLAY
        ).define(
            CONNECTION_PASSWORD_CONFIG,
            Type.PASSWORD,
            CONNECTION_PASSWORD_DEFAULT,
            Importance.MEDIUM,
            CONNECTION_PASSWORD_DOC,
            CONNECTOR_GROUP,
            ++order,
            Width.SHORT,
            CONNECTION_PASSWORD_DISPLAY
        ).define(
            BATCH_SIZE_CONFIG,
            Type.INT,
            BATCH_SIZE_DEFAULT,
            between(1, 1000000),
            Importance.MEDIUM,
            BATCH_SIZE_DOC,
            CONNECTOR_GROUP,
            ++order,
            Width.SHORT,
            BATCH_SIZE_DISPLAY
        ).define(
            BULK_SIZE_BYTES_CONFIG,
            Type.LONG,
            BULK_SIZE_BYTES_DEFAULT,
            between(-1, Integer.MAX_VALUE),
            Importance.LOW,
            BULK_SIZE_BYTES_DOC,
            CONNECTOR_GROUP,
            ++order,
            Width.SHORT,
            BULK_SIZE_BYTES_DISPLAY
        ).define(
            DATA_STREAM_DATASET_CONFIG,
            Type.STRING,
            DATA_STREAM_DATASET_DEFAULT,
            new DataStreamDatasetValidator(),
            Importance.LOW,
            DATA_STREAM_DATASET_DOC,
            CONNECTOR_GROUP,
            ++order,
            Width.MEDIUM,
            DATA_STREAM_DATASET_DISPLAY
        ).define(
            DATA_STREAM_TYPE_CONFIG,
            Type.STRING,
            DATA_STREAM_TYPE_DEFAULT.name(),
<<<<<<< HEAD
            ConfigDef.CaseInsensitiveValidString.in(
                Arrays.stream(DataStreamType.values())
                    .map(DataStreamType::name)
                    .collect(Collectors.toList())
                    .toArray(new String[DataStreamType.values().length])
            ),
=======
            new EnumRecommender<>(DataStreamType.class),
>>>>>>> 84e6c974
            Importance.LOW,
            DATA_STREAM_TYPE_DOC,
            CONNECTOR_GROUP,
            ++order,
            Width.SHORT,
<<<<<<< HEAD
            DATA_STREAM_TYPE_DISPLAY
=======
            DATA_STREAM_TYPE_DISPLAY,
            new EnumRecommender<>(DataStreamType.class)
>>>>>>> 84e6c974
        ).define(
            MAX_IN_FLIGHT_REQUESTS_CONFIG,
            Type.INT,
            MAX_IN_FLIGHT_REQUESTS_DEFAULT,
            between(1, 1000),
            Importance.MEDIUM,
            MAX_IN_FLIGHT_REQUESTS_DOC,
            CONNECTOR_GROUP,
            ++order,
            Width.SHORT,
            MAX_IN_FLIGHT_REQUESTS_DISPLAY
        ).define(
            MAX_BUFFERED_RECORDS_CONFIG,
            Type.INT,
            MAX_BUFFERED_RECORDS_DEFAULT,
            between(1, Integer.MAX_VALUE),
            Importance.LOW,
            MAX_BUFFERED_RECORDS_DOC,
            CONNECTOR_GROUP,
            ++order,
            Width.SHORT,
            MAX_BUFFERED_RECORDS_DISPLAY
        ).define(
            LINGER_MS_CONFIG,
            Type.LONG,
            LINGER_MS_DEFAULT,
            between(0, TimeUnit.DAYS.toMillis(7)),
            Importance.LOW,
            LINGER_MS_DOC,
            CONNECTOR_GROUP,
            ++order,
            Width.SHORT,
            LINGER_MS_DISPLAY
        ).define(
            FLUSH_TIMEOUT_MS_CONFIG,
            Type.LONG,
            FLUSH_TIMEOUT_MS_DEFAULT,
            between(TimeUnit.SECONDS.toMillis(1), TimeUnit.DAYS.toMillis(7)),
            Importance.LOW,
            FLUSH_TIMEOUT_MS_DOC,
            CONNECTOR_GROUP,
            ++order,
            Width.SHORT,
            FLUSH_TIMEOUT_MS_DISPLAY
        ).define(
            MAX_RETRIES_CONFIG,
            Type.INT,
            MAX_RETRIES_DEFAULT,
            between(0, Integer.MAX_VALUE),
            Importance.LOW,
            MAX_RETRIES_DOC,
            CONNECTOR_GROUP,
            ++order,
            Width.SHORT,
            MAX_RETRIES_DISPLAY
        ).define(
            RETRY_BACKOFF_MS_CONFIG,
            Type.LONG,
            RETRY_BACKOFF_MS_DEFAULT,
            between(0, TimeUnit.DAYS.toMillis(1)),
            Importance.LOW,
            RETRY_BACKOFF_MS_DOC,
            CONNECTOR_GROUP,
            ++order,
            Width.SHORT,
            RETRY_BACKOFF_MS_DISPLAY
        ).define(
            CONNECTION_COMPRESSION_CONFIG,
            Type.BOOLEAN,
            CONNECTION_COMPRESSION_DEFAULT,
            Importance.LOW,
            CONNECTION_COMPRESSION_DOC,
            CONNECTOR_GROUP,
            ++order,
            Width.SHORT,
            CONNECTION_COMPRESSION_DISPLAY
        ).define(
            MAX_CONNECTION_IDLE_TIME_MS_CONFIG,
            Type.INT,
            MAX_CONNECTION_IDLE_TIME_MS_DEFAULT,
            between(-1, TimeUnit.DAYS.toMillis(1)),
            Importance.LOW,
            MAX_CONNECTION_IDLE_TIME_MS_CONFIG_DOC,
            CONNECTOR_GROUP,
            ++order,
            Width.SHORT,
            MAX_CONNECTION_IDLE_TIME_MS_DISPLAY
        ).define(
            CONNECTION_TIMEOUT_MS_CONFIG,
            Type.INT,
            CONNECTION_TIMEOUT_MS_DEFAULT,
            between(0, TimeUnit.HOURS.toMillis(12)),
            Importance.LOW,
            CONNECTION_TIMEOUT_MS_CONFIG_DOC,
            CONNECTOR_GROUP,
            ++order,
            Width.SHORT,
            CONNECTION_TIMEOUT_MS_DISPLAY
        ).define(
            READ_TIMEOUT_MS_CONFIG,
            Type.INT,
            READ_TIMEOUT_MS_DEFAULT,
            between(0, TimeUnit.DAYS.toMillis(7)),
            Importance.LOW,
            READ_TIMEOUT_MS_CONFIG_DOC,
            CONNECTOR_GROUP,
            ++order,
            Width.SHORT,
            READ_TIMEOUT_MS_DISPLAY
    );
  }

  private static void addConversionConfigs(ConfigDef configDef) {
    int order = 0;
    configDef
        .define(
            IGNORE_KEY_CONFIG,
            Type.BOOLEAN,
            IGNORE_KEY_DEFAULT,
            Importance.HIGH,
            IGNORE_KEY_DOC,
            DATA_CONVERSION_GROUP,
            ++order,
            Width.SHORT,
            IGNORE_KEY_DISPLAY
        ).define(
            IGNORE_SCHEMA_CONFIG,
            Type.BOOLEAN,
            IGNORE_SCHEMA_DEFAULT,
            Importance.LOW,
            IGNORE_SCHEMA_DOC,
            DATA_CONVERSION_GROUP,
            ++order,
            Width.SHORT,
            IGNORE_SCHEMA_DISPLAY
        ).define(
            INJECT_DATA_STREAM_TIMESTAMP_IF_MISSING_CONFIG,
            Type.BOOLEAN,
            INJECT_DATA_STREAM_TIMESTAMP_IF_MISSING_DEFAULT,
            Importance.LOW,
            INJECT_DATA_STREAM_TIMESTAMP_IF_MISSING_DOC,
            DATA_CONVERSION_GROUP,
            ++order,
            Width.SHORT,
            INJECT_DATA_STREAM_TIMESTAMP_IF_MISSING_DISPLAY
        ).define(
            COMPACT_MAP_ENTRIES_CONFIG,
            Type.BOOLEAN,
            COMPACT_MAP_ENTRIES_DEFAULT,
            Importance.LOW,
            COMPACT_MAP_ENTRIES_DOC,
            DATA_CONVERSION_GROUP,
            ++order,
            Width.SHORT,
            COMPACT_MAP_ENTRIES_DISPLAY
        ).define(
            IGNORE_KEY_TOPICS_CONFIG,
            Type.LIST,
            IGNORE_KEY_TOPICS_DEFAULT,
            Importance.LOW,
            IGNORE_KEY_TOPICS_DOC,
            DATA_CONVERSION_GROUP,
            ++order,
            Width.LONG,
            IGNORE_KEY_TOPICS_DISPLAY
        ).define(
            IGNORE_SCHEMA_TOPICS_CONFIG,
            Type.LIST,
            IGNORE_SCHEMA_TOPICS_DEFAULT,
            Importance.LOW,
            IGNORE_SCHEMA_TOPICS_DOC,
            DATA_CONVERSION_GROUP,
            ++order,
            Width.LONG,
            IGNORE_SCHEMA_TOPICS_DISPLAY
        ).define(
            DROP_INVALID_MESSAGE_CONFIG,
            Type.BOOLEAN,
            DROP_INVALID_MESSAGE_DEFAULT,
            Importance.LOW,
            DROP_INVALID_MESSAGE_DOC,
            DATA_CONVERSION_GROUP,
            ++order,
            Width.LONG,
            DROP_INVALID_MESSAGE_DISPLAY
        ).define(
            BEHAVIOR_ON_NULL_VALUES_CONFIG,
            Type.STRING,
            BEHAVIOR_ON_NULL_VALUES_DEFAULT.name(),
            new EnumRecommender<>(BehaviorOnNullValues.class),
            Importance.LOW,
            BEHAVIOR_ON_NULL_VALUES_DOC,
            DATA_CONVERSION_GROUP,
            ++order,
            Width.SHORT,
            BEHAVIOR_ON_NULL_VALUES_DISPLAY,
            new EnumRecommender<>(BehaviorOnNullValues.class)
        ).define(
            BEHAVIOR_ON_MALFORMED_DOCS_CONFIG,
            Type.STRING,
            BEHAVIOR_ON_MALFORMED_DOCS_DEFAULT.name(),
            new EnumRecommender<>(BehaviorOnMalformedDoc.class),
            Importance.LOW,
            BEHAVIOR_ON_MALFORMED_DOCS_DOC,
            DATA_CONVERSION_GROUP,
            ++order,
            Width.SHORT,
            BEHAVIOR_ON_MALFORMED_DOCS_DISPLAY,
            new EnumRecommender<>(BehaviorOnMalformedDoc.class)
        ).define(
            WRITE_METHOD_CONFIG,
            Type.STRING,
            WRITE_METHOD_DEFAULT,
            new EnumRecommender<>(WriteMethod.class),
            Importance.LOW,
            WRITE_METHOD_DOC,
            DATA_CONVERSION_GROUP,
            ++order,
            Width.SHORT,
            WRITE_METHOD_DISPLAY,
            new EnumRecommender<>(WriteMethod.class)
    );
  }

  private static void addProxyConfigs(ConfigDef configDef) {
    int orderInGroup = 0;
    configDef
        .define(
            PROXY_HOST_CONFIG,
            Type.STRING,
            PROXY_HOST_DEFAULT,
            Importance.LOW,
            PROXY_HOST_DOC,
            PROXY_GROUP,
            orderInGroup++,
            Width.LONG,
            PROXY_HOST_DISPLAY
        ).define(
            PROXY_PORT_CONFIG,
            Type.INT,
            PROXY_PORT_DEFAULT,
            between(1, 65535),
            Importance.LOW,
            PROXY_PORT_DOC,
            PROXY_GROUP,
            orderInGroup++,
            Width.LONG,
            PROXY_PORT_DISPLAY
        ).define(
            PROXY_USERNAME_CONFIG,
            Type.STRING,
            PROXY_USERNAME_DEFAULT,
            Importance.LOW,
            PROXY_USERNAME_DOC,
            PROXY_GROUP,
            orderInGroup++,
            Width.LONG,
            PROXY_USERNAME_DISPLAY
        ).define(
            PROXY_PASSWORD_CONFIG,
            Type.PASSWORD,
            PROXY_PASSWORD_DEFAULT,
            Importance.LOW,
            PROXY_PASSWORD_DOC,
            PROXY_GROUP,
            orderInGroup++,
            Width.LONG,
            PROXY_PASSWORD_DISPLAY
    );
  }

  private static void addSslConfigs(ConfigDef configDef) {
    ConfigDef sslConfigDef = new ConfigDef();
    addClientSslSupport(sslConfigDef);
    int order = 0;
    configDef.define(
        SECURITY_PROTOCOL_CONFIG,
        Type.STRING,
        SECURITY_PROTOCOL_DEFAULT,
        new EnumRecommender<>(SecurityProtocol.class),
        Importance.MEDIUM,
        SECURITY_PROTOCOL_DOC,
        SSL_GROUP,
        ++order,
        Width.SHORT,
        SECURITY_PROTOCOL_DISPLAY,
        new EnumRecommender<>(SecurityProtocol.class)
    );
    configDef.embed(SSL_CONFIG_PREFIX, SSL_GROUP, configDef.configKeys().size() + 2, sslConfigDef);
  }

  private static void addKerberosConfigs(ConfigDef configDef) {
    int orderInGroup = 0;
    configDef
        .define(
            KERBEROS_PRINCIPAL_CONFIG,
            Type.STRING,
            KERBEROS_PRINCIPAL_DEFAULT,
            Importance.LOW,
            KERBEROS_PRINCIPAL_DOC,
            KERBEROS_GROUP,
            orderInGroup++,
            Width.LONG,
            KERBEROS_PRINCIPAL_DISPLAY
        ).define(
            KERBEROS_KEYTAB_PATH_CONFIG,
            Type.STRING,
            KERBEROS_KEYTAB_PATH_DEFAULT,
            new FilePathValidator("keytab"),
            Importance.LOW,
            KERBEROS_KEYTAB_PATH_DOC,
            KERBEROS_GROUP,
            orderInGroup++,
            Width.LONG,
            KERBEROS_KEYTAB_PATH
    );
  }

  public static final ConfigDef CONFIG = baseConfigDef();

  public ElasticsearchSinkConnectorConfig(Map<String, String> props) {
    super(CONFIG, props);
  }

  public boolean isAuthenticatedConnection() {
    return username() != null && password() != null;
  }

  public boolean isBasicProxyConfigured() {
    return !getString(PROXY_HOST_CONFIG).isEmpty();
  }

  public boolean isDataStream() {
    return dataStreamType() != DataStreamType.NONE && !dataStreamDataset().isEmpty();
  }

  public boolean isProxyWithAuthenticationConfigured() {
    return isBasicProxyConfigured()
        && !getString(PROXY_USERNAME_CONFIG).isEmpty()
        && getPassword(PROXY_PASSWORD_CONFIG) != null;
  }

  public boolean isKerberosEnabled() {
    return kerberosUserPrincipal() != null || keytabPath() != null;
  }

  public boolean isSslEnabled() {
    return SecurityProtocol.SSL == securityProtocol();
  }

  public boolean shouldDisableHostnameVerification() {
    String sslEndpointIdentificationAlgorithm =
        getString(SSL_CONFIG_PREFIX + SSL_ENDPOINT_IDENTIFICATION_ALGORITHM_CONFIG);
    return sslEndpointIdentificationAlgorithm != null
        && sslEndpointIdentificationAlgorithm.isEmpty();
  }

  public boolean shouldIgnoreKey(String topic) {
    return ignoreKey() || ignoreKeyTopics().contains(topic);
  }

  public boolean shouldIgnoreSchema(String topic) {
    return ignoreSchema() || ignoreSchemaTopics().contains(topic);
  }

  public int batchSize() {
    return getInt(BATCH_SIZE_CONFIG);
  }

  public BehaviorOnMalformedDoc behaviorOnMalformedDoc() {
    return BehaviorOnMalformedDoc.valueOf(
        getString(BEHAVIOR_ON_MALFORMED_DOCS_CONFIG).toUpperCase()
    );
  }

  public BehaviorOnNullValues behaviorOnNullValues() {
    return BehaviorOnNullValues.valueOf(getString(BEHAVIOR_ON_NULL_VALUES_CONFIG).toUpperCase());
  }

  public ByteSizeValue bulkSize() {
    return new ByteSizeValue(getLong(BULK_SIZE_BYTES_CONFIG));
  }

  public boolean compression() {
    return getBoolean(CONNECTION_COMPRESSION_CONFIG);
  }

  public int connectionTimeoutMs() {
    return getInt(CONNECTION_TIMEOUT_MS_CONFIG);
  }

  public Set<String> connectionUrls() {
    return new HashSet<>(getList(CONNECTION_URL_CONFIG));
  }

  public boolean dropInvalidMessage() {
    return getBoolean(DROP_INVALID_MESSAGE_CONFIG);
  }

  public String dataStreamDataset() {
    return getString(DATA_STREAM_DATASET_CONFIG);
  }

  public DataStreamType dataStreamType() {
    return DataStreamType.valueOf(getString(DATA_STREAM_TYPE_CONFIG).toUpperCase());
  }

  public long flushTimeoutMs() {
    return getLong(FLUSH_TIMEOUT_MS_CONFIG);
  }

  public boolean ignoreKey() {
    return getBoolean(IGNORE_KEY_CONFIG);
  }

  public Set<String> ignoreKeyTopics() {
    return new HashSet<>(getList(IGNORE_KEY_TOPICS_CONFIG));
  }

  public boolean ignoreSchema() {
    return getBoolean(IGNORE_SCHEMA_CONFIG);
  }

  public Set<String> ignoreSchemaTopics() {
    return new HashSet<>(getList(IGNORE_SCHEMA_TOPICS_CONFIG));
  }

  public boolean injectDataStreamTimestampIfMissing() {
    return getBoolean(INJECT_DATA_STREAM_TIMESTAMP_IF_MISSING_CONFIG);
  }

  public String kerberosUserPrincipal() {
    return getString(KERBEROS_PRINCIPAL_CONFIG);
  }

  public String keytabPath() {
    return getString(KERBEROS_KEYTAB_PATH_CONFIG);
  }

  public long lingerMs() {
    return getLong(LINGER_MS_CONFIG);
  }

  public int maxBufferedRecords() {
    return getInt(MAX_BUFFERED_RECORDS_CONFIG);
  }

  public int maxIdleTimeMs() {
    return getInt(MAX_CONNECTION_IDLE_TIME_MS_CONFIG);
  }

  public int maxInFlightRequests() {
    return getInt(MAX_IN_FLIGHT_REQUESTS_CONFIG);
  }

  public int maxRetries() {
    return getInt(MAX_RETRIES_CONFIG);
  }

  public Password password() {
    return getPassword(CONNECTION_PASSWORD_CONFIG);
  }

  public String proxyHost() {
    return getString(PROXY_HOST_CONFIG);
  }

  public Password proxyPassword() {
    return getPassword(PROXY_PASSWORD_CONFIG);
  }

  public int proxyPort() {
    return getInt(PROXY_PORT_CONFIG);
  }

  public String proxyUsername() {
    return getString(PROXY_USERNAME_CONFIG);
  }

  public int readTimeoutMs() {
    return getInt(READ_TIMEOUT_MS_CONFIG);
  }

  public long retryBackoffMs() {
    return getLong(RETRY_BACKOFF_MS_CONFIG);
  }

  private SecurityProtocol securityProtocol() {
    return SecurityProtocol.valueOf(getString(SECURITY_PROTOCOL_CONFIG).toUpperCase());
  }

  public Map<String, Object> sslConfigs() {
    ConfigDef sslConfigDef = new ConfigDef();
    addClientSslSupport(sslConfigDef);
    return sslConfigDef.parse(originalsWithPrefix(SSL_CONFIG_PREFIX));
  }

  public String username() {
    return getString(CONNECTION_USERNAME_CONFIG);
  }

  public boolean useCompactMapEntries() {
    return getBoolean(COMPACT_MAP_ENTRIES_CONFIG);
  }

  public WriteMethod writeMethod() {
    return WriteMethod.valueOf(getString(WRITE_METHOD_CONFIG).toUpperCase());
  }

  private static class DataStreamDatasetValidator implements Validator {

    @Override
    @SuppressWarnings("unchecked")
    public void ensureValid(String name, Object value) {
      if (value == null) {
        return;
      }

      String dataset = (String) value;

      if (dataset.length() > 100) {
        throw new ConfigException(
            name, value, "The specified dataset must be no longer than 100 characters."
        );
      }

      if (!value.equals(dataset.toLowerCase())) {
        throw new ConfigException(
            name, value, "The specified dataset must be in all lowercase."
        );
      }

      if (dataset.matches(".*[\\\\\\/\\*\\?\\\"<>| ,#\\-:]+.*")) {
        throw new ConfigException(
            name, value,
            "The specified dataset must not contain any spaces or "
            + "invalid characters \\/*?\"<>|,#-:"
        );
      }
    }

    @Override
    public String toString() {
      return "A valid dataset name that is all lowercase, less than 100 characters, and "
          + "does not contain any spaces or invalid characters \\/*?\"<>|,#-:";
    }
  }

  private static class UrlListValidator implements Validator {

    @Override
    @SuppressWarnings("unchecked")
    public void ensureValid(String name, Object value) {
      if (value == null) {
        throw new ConfigException(name, value, "The config must be provided and non-null.");
      }

      List<String> urls = (List<String>) value;
      for (String url : urls) {
        try {
          new URI(url);
        } catch (URISyntaxException e) {
          throw new ConfigException(
              name, value, "The provided url '" + url + "' is not a valid url."
          );
        }
      }
    }

    @Override
    public String toString() {
      return "List of valid URIs.";
    }
  }

  private static class FilePathValidator implements Validator {

    private String extension;

    public FilePathValidator(String extension) {
      this.extension = extension;
    }

    @Override
    @SuppressWarnings("unchecked")
    public void ensureValid(String name, Object value) {
      if (value == null) {
        return;
      }

      if (!((String) value).endsWith(extension)) {
        throw new ConfigException(name, value, "The specified file must end with ." + extension);
      }

      File file = new File((String) value);
      if (!file.exists()) {
        throw new ConfigException(name, value, "The specified file does not exist.");
      }
    }

    @Override
    public String toString() {
      return "Existing file with " + extension + " extension.";
    }
  }

  public static void main(String[] args) {
    System.out.println(CONFIG.toEnrichedRst());
  }
}<|MERGE_RESOLUTION|>--- conflicted
+++ resolved
@@ -457,27 +457,14 @@
             DATA_STREAM_TYPE_CONFIG,
             Type.STRING,
             DATA_STREAM_TYPE_DEFAULT.name(),
-<<<<<<< HEAD
-            ConfigDef.CaseInsensitiveValidString.in(
-                Arrays.stream(DataStreamType.values())
-                    .map(DataStreamType::name)
-                    .collect(Collectors.toList())
-                    .toArray(new String[DataStreamType.values().length])
-            ),
-=======
             new EnumRecommender<>(DataStreamType.class),
->>>>>>> 84e6c974
             Importance.LOW,
             DATA_STREAM_TYPE_DOC,
             CONNECTOR_GROUP,
             ++order,
             Width.SHORT,
-<<<<<<< HEAD
-            DATA_STREAM_TYPE_DISPLAY
-=======
             DATA_STREAM_TYPE_DISPLAY,
             new EnumRecommender<>(DataStreamType.class)
->>>>>>> 84e6c974
         ).define(
             MAX_IN_FLIGHT_REQUESTS_CONFIG,
             Type.INT,
