--- conflicted
+++ resolved
@@ -114,112 +114,20 @@
 
   public static final String CONNECTION_TIMEOUT_MS_CONFIG = "connection.timeout.ms";
   public static final String READ_TIMEOUT_MS_CONFIG = "read.timeout.ms";
-<<<<<<< HEAD
   private static final String CONNECTION_TIMEOUT_MS_CONFIG_DOC = "How long to wait "
-=======
+      + "in milliseconds when establishing a connection to the Elasticsearch server. "
+      + "The task fails if the client fails to connect to the server in this "
+      + "interval, and will need to be restarted.";
+  private static final String READ_TIMEOUT_MS_CONFIG_DOC = "How long to wait in "
+      + "milliseconds for the Elasticsearch server to send a response. The task fails "
+      + "if any read operation times out, and will need to be restarted to resume "
+      + "further operations.";
+
   public static final String BEHAVIOR_ON_NULL_VALUES_CONFIG = "behavior.on.null.values";
-
-  protected static ConfigDef baseConfigDef() {
-    final ConfigDef configDef = new ConfigDef();
-
-    {
-      final String group = "Connector";
-      int order = 0;
-      configDef
-          .define(CONNECTION_URL_CONFIG, Type.LIST, Importance.HIGH,
-                  "List of Elasticsearch HTTP connection URLs e.g. ``http://eshost1:9200,http://eshost2:9200``.",
-                  group, ++order, Width.LONG, "Connection URLs")
-          .define(BATCH_SIZE_CONFIG, Type.INT, 2000, Importance.MEDIUM,
-                  "The number of records to process as a batch when writing to Elasticsearch.",
-                  group, ++order, Width.SHORT, "Batch Size")
-          .define(MAX_IN_FLIGHT_REQUESTS_CONFIG, Type.INT, 5, Importance.MEDIUM,
-                  "The maximum number of indexing requests that can be in-flight to Elasticsearch before blocking further requests.",
-                  group, 5, Width.SHORT, "Max In-flight Requests")
-          .define(MAX_BUFFERED_RECORDS_CONFIG, Type.INT, 20000, Importance.LOW,
-                  "The maximum number of records each task will buffer before blocking acceptance of more records. This config can be used to limit the memory usage for each task.",
-                  group, ++order, Width.SHORT, "Max Buffered Records")
-          .define(LINGER_MS_CONFIG, Type.LONG, 1L, Importance.LOW,
-                  "Linger time in milliseconds for batching.\n"
-                  + "Records that arrive in between request transmissions are batched into a single bulk indexing request, based on the ``" + BATCH_SIZE_CONFIG + "`` configuration. "
-                  + "Normally this only occurs under load when records arrive faster than they can be sent out. "
-                  + "However it may be desirable to reduce the number of requests even under light load and benefit from bulk indexing. "
-                  + "This setting helps accomplish that - when a pending batch is not full, rather than immediately sending it out "
-                  + "the task will wait up to the given delay to allow other records to be added so that they can be batched into a single request.",
-                  group, ++order, Width.SHORT, "Linger (ms)")
-          .define(FLUSH_TIMEOUT_MS_CONFIG, Type.LONG, 10000L, Importance.LOW,
-                  "The timeout in milliseconds to use for periodic flushing, "
-                  + "and when waiting for buffer space to be made available by completed requests as records are added. "
-                  + "If this timeout is exceeded the task will fail.",
-                  group, ++order, Width.SHORT, "Flush Timeout (ms)")
-          .define(MAX_RETRIES_CONFIG, Type.INT, 5, Importance.LOW,
-                  "The maximum number of retries that are allowed for failed indexing requests. "
-                  + "If the retry attempts are exhausted the task will fail.",
-                  group, ++order, Width.SHORT, "Max Retries")
-          .define(RETRY_BACKOFF_MS_CONFIG, Type.LONG, 100L, Importance.LOW,
-                  "How long to wait in milliseconds before attempting the first retry of a failed indexing request. "
-                  + "This connector uses exponential backoff with jitter, which means that upon "
-                  + "additional failures, this connector may wait up to twice as long as the previous wait, up to the maximum number of retries. "
-                  + "This avoids retrying in a tight loop under failure scenarios.",
-                  group, ++order, Width.SHORT, "Retry Backoff (ms)")
-          .define(CONNECTION_TIMEOUT_MS_CONFIG, Type.INT, 1000, Importance.LOW, "How long to wait "
->>>>>>> 5d401fee
-                  + "in milliseconds when establishing a connection to the Elasticsearch server. "
-                  + "The task fails if the client fails to connect to the server in this "
-                  + "interval, and will need to be restarted.";
-  private static final String READ_TIMEOUT_MS_CONFIG_DOC = "How long to wait in "
-                  + "milliseconds for the Elasticsearch server to send a response. The task fails "
-                  + "if any read operation times out, and will need to be restarted to resume "
-<<<<<<< HEAD
-                  + "further operations.";
-=======
-                  + "further operations.",
-                  group, ++order, Width.SHORT, "Read Timeout");
-    }
-
-    {
-      final String group = "Data Conversion";
-      int order = 0;
-      configDef
-          .define(TYPE_NAME_CONFIG, Type.STRING, Importance.HIGH,
-                  "The Elasticsearch type name to use when indexing.",
-                  group, ++order, Width.SHORT, "Type Name")
-          .define(KEY_IGNORE_CONFIG, Type.BOOLEAN, false, Importance.HIGH,
-                  "Whether to ignore the record key for the purpose of forming the Elasticsearch document ID. "
-                  + "When this is set to ``true``, document IDs will be generated as the record's ``topic+partition+offset``.\n"
-                  + "Note that this is a global config that applies to all topics, use ``" + TOPIC_KEY_IGNORE_CONFIG + "`` to override as ``true`` for specific topics.",
-                  group, ++order, Width.SHORT, "Ignore Key mode")
-          .define(SCHEMA_IGNORE_CONFIG, Type.BOOLEAN, false, Importance.LOW,
-                  "Whether to ignore schemas during indexing. "
-                  + "When this is set to ``true``, the record schema will be ignored for the purpose of registering an Elasticsearch mapping. "
-                  + "Elasticsearch will infer the mapping from the data (dynamic mapping needs to be enabled by the user).\n"
-                  + "Note that this is a global config that applies to all topics, use ``" + TOPIC_SCHEMA_IGNORE_CONFIG + "`` to override as ``true`` for specific topics.",
-                  group, ++order, Width.SHORT, "Ignore Schema mode")
-          .define(COMPACT_MAP_ENTRIES_CONFIG, Type.BOOLEAN, true, Importance.LOW,
-                  "Defines how map entries with string keys within record values should be written to JSON. "
-                  + "When this is set to ``true``, these entries are written compactly as ``\"entryKey\": \"entryValue\"``. "
-                  + "Otherwise, map entries with string keys are written as a nested document "
-                  + "``{\"key\": \"entryKey\", \"value\": \"entryValue\"}``. "
-                  + "All map entries with non-string keys are always written as nested documents. "
-                  + "Prior to 3.3.0, this connector always wrote map entries as nested documents, so set this to ``false`` to use "
-                  + "that older behavior.",
-                  group, ++order, Width.SHORT, "Compact Map Entries")
-          .define(TOPIC_INDEX_MAP_CONFIG, Type.LIST, "", Importance.LOW,
-                  "A map from Kafka topic name to the destination Elasticsearch index, represented as a list of ``topic:index`` pairs.",
-                  group, ++order, Width.LONG, "Topic to Index Map")
-          .define(TOPIC_KEY_IGNORE_CONFIG, Type.LIST, "", Importance.LOW,
-                  "List of topics for which ``" + KEY_IGNORE_CONFIG + "`` should be ``true``.",
-                  group, ++order, Width.LONG, "Topics for 'Ignore Key' mode")
-          .define(TOPIC_SCHEMA_IGNORE_CONFIG, Type.LIST, "", Importance.LOW,
-                  "List of topics for which ``" + SCHEMA_IGNORE_CONFIG + "`` should be ``true``.",
-                  group, ++order, Width.LONG, "Topics for 'Ignore Schema' mode")
-          .define(BEHAVIOR_ON_NULL_VALUES_CONFIG, Type.STRING,
-                  BehaviorOnNullValues.DEFAULT.toString(), BehaviorOnNullValues.VALIDATOR,
-                  Importance.LOW,
-                  "How to handle records with a non-null key and a null value (i.e. Kafka tombstone "
-                  + "records). Valid options are 'ignore', 'delete', and 'fail'.",
-                  group, ++order, Width.SHORT, "Behavior for null-valued records");
-    }
->>>>>>> 5d401fee
+  private static final String BEHAVIOR_ON_NULL_VALUES_DOC = "How to handle records with a "
+      + "non-null key and a null value (i.e. Kafka tombstone records). Valid options are "
+      + "'ignore', 'delete', and 'fail'.";
+
 
   protected static ConfigDef baseConfigDef() {
     final ConfigDef configDef = new ConfigDef();
@@ -413,7 +321,18 @@
         group,
         ++order,
         Width.LONG,
-        "Drop invalid messages");
+        "Drop invalid messages"
+    ).define(
+        BEHAVIOR_ON_NULL_VALUES_CONFIG,
+        Type.STRING,
+        BehaviorOnNullValues.DEFAULT.toString(),
+        BehaviorOnNullValues.VALIDATOR,
+        Importance.LOW,
+        BEHAVIOR_ON_NULL_VALUES_DOC,
+        group,
+        ++order,
+        Width.SHORT,
+        "Behavior for null-valued records");
   }
 
   public static final ConfigDef CONFIG = baseConfigDef();
