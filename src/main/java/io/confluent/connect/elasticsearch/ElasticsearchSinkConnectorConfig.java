/*
 * Copyright 2018 Confluent Inc.
 *
 * Licensed under the Confluent Community License (the "License"); you may not use
 * this file except in compliance with the License.  You may obtain a copy of the
 * License at
 *
 * http://www.confluent.io/confluent-community-license
 *
 * Unless required by applicable law or agreed to in writing, software
 * distributed under the License is distributed on an "AS IS" BASIS, WITHOUT
 * WARRANTIES OF ANY KIND, either express or implied.  See the License for the
 * specific language governing permissions and limitations under the License.
 */

package io.confluent.connect.elasticsearch;

import java.util.HashMap;
import java.util.HashSet;
import java.util.List;
import java.util.Set;
import org.apache.kafka.common.config.AbstractConfig;
import org.apache.kafka.common.config.ConfigDef;
import org.apache.kafka.common.config.ConfigDef.Importance;
import org.apache.kafka.common.config.ConfigDef.Type;
import org.apache.kafka.common.config.ConfigDef.Width;

import java.util.Map;
import org.apache.kafka.common.config.ConfigException;
import org.apache.kafka.common.config.types.Password;

import static io.confluent.connect.elasticsearch.jest.JestElasticsearchClient.WriteMethod;
import static io.confluent.connect.elasticsearch.DataConverter.BehaviorOnNullValues;
import static io.confluent.connect.elasticsearch.bulk.BulkProcessor.BehaviorOnMalformedDoc;
import static org.apache.kafka.common.config.ConfigDef.Range.between;
import static org.apache.kafka.common.config.SslConfigs.SSL_ENDPOINT_IDENTIFICATION_ALGORITHM_CONFIG;
import static org.apache.kafka.common.config.SslConfigs.addClientSslSupport;

public class ElasticsearchSinkConnectorConfig extends AbstractConfig {

  // Connector group
  public static final String CONNECTION_URL_CONFIG = "connection.url";
  private static final String CONNECTION_URL_DOC =
      "The comma-separated list of one or more Elasticsearch URLs, such as ``http://eshost1:9200,"
      + "http://eshost2:9200`` or ``https://eshost3:9200``. HTTPS is used for all connections "
      + "if any of the URLs starts with ``https:``. A URL without a protocol is treated as "
      + "``http``.";
  private static final String CONNECTION_URL_DISPLAY = "Connection URLs";

  public static final String CONNECTION_USERNAME_CONFIG = "connection.username";
  private static final String CONNECTION_USERNAME_DOC =
      "The username used to authenticate with Elasticsearch. "
      + "The default is the null, and authentication will only be performed if "
      + " both the username and password are non-null.";
  private static final String CONNECTION_USERNAME_DISPLAY = "Connection Username";
  private static final String CONNECTION_USERNAME_DEFAULT = null;

  public static final String CONNECTION_PASSWORD_CONFIG = "connection.password";
  private static final String CONNECTION_PASSWORD_DOC =
      "The password used to authenticate with Elasticsearch. "
      + "The default is the null, and authentication will only be performed if "
      + " both the username and password are non-null.";
  private static final String CONNECTION_PASSWORD_DISPLAY = "Connection Password";
  private static final String CONNECTION_PASSWORD_DEFAULT = null;

  public static final String BATCH_SIZE_CONFIG = "batch.size";
  private static final String BATCH_SIZE_DOC =
      "The number of records to process as a batch when writing to Elasticsearch.";
  private static final String BATCH_SIZE_DISPLAY = "Batch Size";
  private static final int BATCH_SIZE_DEFAULT = 2000;

  public static final String MAX_IN_FLIGHT_REQUESTS_CONFIG = "max.in.flight.requests";
  private static final String MAX_IN_FLIGHT_REQUESTS_DOC =
      "The maximum number of indexing requests that can be in-flight to Elasticsearch before "
      + "blocking further requests.";
  private static final String MAX_IN_FLIGHT_REQUESTS_DISPLAY = "Max In-flight Requests";
  private static final int MAX_IN_FLIGHT_REQUESTS_DEFAULT = 5;

  public static final String MAX_BUFFERED_RECORDS_CONFIG = "max.buffered.records";
  private static final String MAX_BUFFERED_RECORDS_DOC =
      "The maximum number of records each task will buffer before blocking acceptance of more "
      + "records. This config can be used to limit the memory usage for each task.";
  private static final String MAX_BUFFERED_RECORDS_DISPLAY = "Max Buffered Records";
  private static final int MAX_BUFFERED_RECORDS_DEFAULT = 20000;

  public static final String LINGER_MS_CONFIG = "linger.ms";
  private static final String LINGER_MS_DOC =
      "Linger time in milliseconds for batching.\n"
      + "Records that arrive in between request transmissions are batched into a single bulk "
      + "indexing request, based on the ``" + BATCH_SIZE_CONFIG + "`` configuration. Normally "
      + "this only occurs under load when records arrive faster than they can be sent out. "
      + "However it may be desirable to reduce the number of requests even under light load and "
      + "benefit from bulk indexing. This setting helps accomplish that - when a pending batch is"
      + " not full, rather than immediately sending it out the task will wait up to the given "
      + "delay to allow other records to be added so that they can be batched into a single "
      + "request.";
  private static final String LINGER_MS_DISPLAY = "Linger (ms)";
  private static final long LINGER_MS_DEFAULT = 1;

  public static final String FLUSH_TIMEOUT_MS_CONFIG = "flush.timeout.ms";
  private static final String FLUSH_TIMEOUT_MS_DOC =
      "The timeout in milliseconds to use for periodic flushing, and when waiting for buffer "
      + "space to be made available by completed requests as records are added. If this timeout "
      + "is exceeded the task will fail.";
  private static final String FLUSH_TIMEOUT_MS_DISPLAY = "Flush Timeout (ms)";
  private static final int FLUSH_TIMEOUT_MS_DEFAULT = 10000;

  public static final String MAX_RETRIES_CONFIG = "max.retries";
  private static final String MAX_RETRIES_DOC =
      "The maximum number of retries that are allowed for failed indexing requests. If the retry "
      + "attempts are exhausted the task will fail.";
  private static final String MAX_RETRIES_DISPLAY = "Max Retries";
  private static final int MAX_RETRIES_DEFAULT = 5;

  public static final String RETRY_BACKOFF_MS_CONFIG = "retry.backoff.ms";
  private static final String RETRY_BACKOFF_MS_DOC =
      "How long to wait in milliseconds before attempting the first retry of a failed indexing "
      + "request. Upon a failure, this connector may wait up to twice as long as the previous "
      + "wait, up to the maximum number of retries. "
      + "This avoids retrying in a tight loop under failure scenarios.";
  private static final String RETRY_BACKOFF_MS_DISPLAY = "Retry Backoff (ms)";
  private static final long RETRY_BACKOFF_MS_DEFAULT = 100;

  public static final String CONNECTION_COMPRESSION_CONFIG = "connection.compression";
  private static final String CONNECTION_COMPRESSION_DOC = "Whether to use GZip compression on "
      + "HTTP connection to ElasticSearch. Valid options are ``true`` and ``false``. "
      + "Default is ``false``. To make this setting to work "
      + "the ``http.compression`` setting also needs to be enabled at the Elasticsearch nodes "
      + "or the load-balancer before using it.";
  private static final String CONNECTION_COMPRESSION_DISPLAY = "Compression";
  private static final boolean CONNECTION_COMPRESSION_DEFAULT = false;

  public static final String MAX_CONNECTION_IDLE_TIME_MS_CONFIG = "max.connection.idle.time.ms";
  private static final String MAX_CONNECTION_IDLE_TIME_MS_CONFIG_DOC = "How long to wait "
      + "in milliseconds before dropping an idle connection to prevent "
      + "a read timeout.";
  private static final String MAX_CONNECTION_IDLE_TIME_MS_DISPLAY = "Max Connection Idle Time";
  private static final int MAX_CONNECTION_IDLE_TIME_MS_DEFAULT = 60000;

  public static final String CONNECTION_TIMEOUT_MS_CONFIG = "connection.timeout.ms";
  private static final String CONNECTION_TIMEOUT_MS_CONFIG_DOC = "How long to wait "
      + "in milliseconds when establishing a connection to the Elasticsearch server. "
      + "The task fails if the client fails to connect to the server in this "
      + "interval, and will need to be restarted.";
  private static final String CONNECTION_TIMEOUT_MS_DISPLAY = "Connection Timeout";
  private static final int CONNECTION_TIMEOUT_MS_DEFAULT = 1000;

  public static final String READ_TIMEOUT_MS_CONFIG = "read.timeout.ms";
  private static final String READ_TIMEOUT_MS_CONFIG_DOC = "How long to wait in "
      + "milliseconds for the Elasticsearch server to send a response. The task fails "
      + "if any read operation times out, and will need to be restarted to resume "
      + "further operations.";
  private static final String READ_TIMEOUT_MS_DISPLAY = "Read Timeout";
  private static final int READ_TIMEOUT_MS_DEFAULT = 3000;

  public static final String CREATE_INDICES_AT_START_CONFIG = "auto.create.indices.at.start";
  private static final String CREATE_INDICES_AT_START_DOC = "Auto create the Elasticsearch"
      + " indices at startup. This is useful when the indices are a direct mapping "
      + " of the Kafka topics.";
  private static final String CREATE_INDICES_AT_START_DISPLAY = "Create indices at startup";
  private static final boolean CREATE_INDICES_AT_START_DEFAULT = true;

  // Data Conversion configs
  public static final String TYPE_NAME_CONFIG = "type.name";
  private static final String TYPE_NAME_DOC = "The Elasticsearch type name to use when indexing.";
  private static final String TYPE_NAME_DISPLAY = "Type Name";

  public static final String IGNORE_KEY_TOPICS_CONFIG = "topic.key.ignore";
  public static final String IGNORE_SCHEMA_TOPICS_CONFIG = "topic.schema.ignore";

  public static final String IGNORE_KEY_CONFIG = "key.ignore";
  private static final String IGNORE_KEY_DOC =
      "Whether to ignore the record key for the purpose of forming the Elasticsearch document ID."
          + " When this is set to ``true``, document IDs will be generated as the record's "
          + "``topic+partition+offset``.\n Note that this is a global config that applies to all "
          + "topics, use ``" + IGNORE_KEY_TOPICS_CONFIG + "`` to override as ``true`` for specific "
          + "topics.";
  private static final String IGNORE_KEY_DISPLAY = "Ignore Key mode";
  private static final boolean IGNORE_KEY_DEFAULT = false;

  public static final String IGNORE_SCHEMA_CONFIG = "schema.ignore";
  private static final String IGNORE_SCHEMA_DOC =
      "Whether to ignore schemas during indexing. When this is set to ``true``, the record schema"
          + " will be ignored for the purpose of registering an Elasticsearch mapping."
          + " Elasticsearch will infer the mapping from the data (dynamic mapping needs to be"
          + " enabled by the user).\n Note that this is a global config that applies to all topics,"
          + " use ``" + IGNORE_SCHEMA_TOPICS_CONFIG + "`` to override as ``true`` for specific"
          + " topics.";
  private static final String IGNORE_SCHEMA_DISPLAY = "Ignore Schema mode";
  private static final boolean IGNORE_SCHEMA_DEFAULT = false;

  public static final String COMPACT_MAP_ENTRIES_CONFIG = "compact.map.entries";
  private static final String COMPACT_MAP_ENTRIES_DOC =
      "Defines how map entries with string keys within record values should be written to JSON. "
          + "When this is set to ``true``, these entries are written compactly as "
          + "``\"entryKey\": \"entryValue\"``. "
          + "Otherwise, map entries with string keys are written as a nested document "
          + "``{\"key\": \"entryKey\", \"value\": \"entryValue\"}``. "
          + "All map entries with non-string keys are always written as nested documents. "
          + "Prior to 3.3.0, this connector always wrote map entries as nested documents, "
          + "so set this to ``false`` to use that older behavior.";
  private static final String COMPACT_MAP_ENTRIES_DISPLAY = "Compact Map Entries";
  private static final boolean COMPACT_MAP_ENTRIES_DEFAULT = true;

  @Deprecated
  public static final String TOPIC_INDEX_MAP_CONFIG = "topic.index.map";
  private static final String TOPIC_INDEX_MAP_DOC =
      "This option is now deprecated. A future version may remove it completely. Please use "
          + "single message transforms, such as RegexRouter, to map topic names to index names.\n"
          + "A map from Kafka topic name to the destination Elasticsearch index, represented as "
          + "a list of ``topic:index`` pairs.";
  private static final String TOPIC_INDEX_MAP_DISPLAY = "Topic to Index Map";
  private static final String TOPIC_INDEX_MAP_DEFAULT = "";

  private static final String IGNORE_KEY_TOPICS_DOC =
      "List of topics for which ``" + IGNORE_KEY_CONFIG + "`` should be ``true``.";
  private static final String IGNORE_KEY_TOPICS_DISPLAY = "Topics for 'Ignore Key' mode";
  private static final String IGNORE_KEY_TOPICS_DEFAULT = "";

  private static final String IGNORE_SCHEMA_TOPICS_DOC =
      "List of topics for which ``" + IGNORE_SCHEMA_CONFIG + "`` should be ``true``.";
  private static final String IGNORE_SCHEMA_TOPICS_DISPLAY = "Topics for 'Ignore Schema' mode";
  private static final String IGNORE_SCHEMA_TOPICS_DEFAULT = "";

  public static final String DROP_INVALID_MESSAGE_CONFIG = "drop.invalid.message";
  private static final String DROP_INVALID_MESSAGE_DOC =
          "Whether to drop kafka message when it cannot be converted to output message.";
  private static final String DROP_INVALID_MESSAGE_DISPLAY = "Drop invalid messages";
  private static final boolean DROP_INVALID_MESSAGE_DEFAULT = false;

  public static final String BEHAVIOR_ON_NULL_VALUES_CONFIG = "behavior.on.null.values";
  private static final String BEHAVIOR_ON_NULL_VALUES_DOC = "How to handle records with a "
      + "non-null key and a null value (i.e. Kafka tombstone records). Valid options are "
      + "'ignore', 'delete', and 'fail'.";
  private static final String BEHAVIOR_ON_NULL_VALUES_DISPLAY = "Behavior for null-valued records";

  public static final String BEHAVIOR_ON_MALFORMED_DOCS_CONFIG = "behavior.on.malformed.documents";
  private static final String BEHAVIOR_ON_MALFORMED_DOCS_DOC = "How to handle records that "
      + "Elasticsearch rejects due to some malformation of the document itself, such as an index"
      + " mapping conflict, a field name containing illegal characters, or a record with a missing"
      + " id. Valid options are ignore', 'warn', and 'fail'.";
  private static final String BEHAVIOR_ON_MALFORMED_DOCS_DISPLAY =
      "Behavior on malformed documents";

  public static final String WRITE_METHOD_CONFIG = "write.method";
  private static final String WRITE_METHOD_DOC = "Method used for writing data to Elasticsearch,"
      + " and one of " + WriteMethod.INSERT.toString() + " or " + WriteMethod.UPSERT.toString()
      + ". The default method is " + WriteMethod.INSERT.toString() + ", in which the "
      + "connector constructs a document from the record value and inserts that document "
      + "into Elasticsearch, completely replacing any existing document with the same ID; "
      + "this matches previous behavior. The " + WriteMethod.UPSERT.toString()
      + " method will create a new document if one with the specified ID does not yet "
      + "exist, or will update an existing document with the same ID by adding/replacing "
      + "only those fields present in the record value. The " + WriteMethod.UPSERT.toString()
      + " method may require additional time and resources of Elasticsearch, so consider "
      + "increasing the " + FLUSH_TIMEOUT_MS_CONFIG + ", " + READ_TIMEOUT_MS_CONFIG
      + ", and decrease " + BATCH_SIZE_CONFIG + " configuration properties.";
  private static final String WRITE_METHOD_DISPLAY = "Write Method";

<<<<<<< HEAD
  // Proxy group
  public static final String PROXY_HOST_CONFIG = "proxy.host";
  private static final String PROXY_HOST_DISPLAY = "Proxy Host";
  private static final String PROXY_HOST_DOC = "The address of the proxy host to connect through. "
      + "Supports the basic authentication scheme only.";
  private static final String PROXY_HOST_DEFAULT = "";

  public static final String PROXY_PORT_CONFIG = "proxy.port";
  private static final String PROXY_PORT_DISPLAY = "Proxy Port";
  private static final String PROXY_PORT_DOC = "The port of the proxy host to connect through.";
  private static final Integer PROXY_PORT_DEFAULT = 8080;

  public static final String PROXY_USERNAME_CONFIG = "proxy.username";
  private static final String PROXY_USERNAME_DISPLAY = "Proxy Username";
  private static final String PROXY_USERNAME_DOC = "The username for the proxy host.";
  private static final String PROXY_USERNAME_DEFAULT = "";

  public static final String PROXY_PASSWORD_CONFIG = "proxy.password";
  private static final String PROXY_PASSWORD_DISPLAY = "Proxy Password";
  private static final String PROXY_PASSWORD_DOC = "The password for the proxy host.";
  private static final Password PROXY_PASSWORD_DEFAULT = null;

  private static final String CONNECTOR_GROUP = "Connector";
  private static final String DATA_CONVERSION_GROUP = "Data Conversion";
  private static final String PROXY_GROUP = "Proxy";
  private static final String SSL_GROUP = "Security";
=======
  // Ssl configs
  public static final String SSL_CONFIG_PREFIX = "elastic.https.";
>>>>>>> a25f87b4

  public static final String SECURITY_PROTOCOL_CONFIG = "elastic.security.protocol";
  private static final String SECURITY_PROTOCOL_DOC =
      "The security protocol to use when connecting to Elasticsearch. "
          + "Values can be `PLAINTEXT` or `SSL`. If `PLAINTEXT` is passed, "
          + "all configs prefixed by " + SSL_CONFIG_PREFIX + " will be ignored.";
  private static final String SECURITY_PROTOCOL_DISPLAY = "Security protocol";
  private static final String SECURITY_PROTOCOL_DEFAULT = SecurityProtocol.PLAINTEXT.name();

  private static final String CONNECTOR_GROUP = "Connector";
  private static final String DATA_CONVERSION_GROUP = "Data Conversion";
  private static final String SSL_GROUP = "Security";

  protected static ConfigDef baseConfigDef() {
    final ConfigDef configDef = new ConfigDef();
    addConnectorConfigs(configDef);
    addConversionConfigs(configDef);
    addProxyConfigs(configDef);
    addSecurityConfigs(configDef);
    return configDef;
  }

  private static void addConnectorConfigs(ConfigDef configDef) {
    int order = 0;
    configDef
        .define(
            CONNECTION_URL_CONFIG,
            Type.LIST,
            Importance.HIGH,
            CONNECTION_URL_DOC,
            CONNECTOR_GROUP,
            ++order,
            Width.LONG,
            CONNECTION_URL_DISPLAY
        ).define(
            CONNECTION_USERNAME_CONFIG,
            Type.STRING,
            CONNECTION_USERNAME_DEFAULT,
            Importance.MEDIUM,
            CONNECTION_USERNAME_DOC,
            CONNECTOR_GROUP,
            ++order,
            Width.SHORT,
            CONNECTION_USERNAME_DISPLAY
        ).define(
            CONNECTION_PASSWORD_CONFIG,
            Type.PASSWORD,
            CONNECTION_PASSWORD_DEFAULT,
            Importance.MEDIUM,
            CONNECTION_PASSWORD_DOC,
            CONNECTOR_GROUP,
            ++order,
            Width.SHORT,
            CONNECTION_PASSWORD_DISPLAY
        ).define(
            BATCH_SIZE_CONFIG,
            Type.INT,
            BATCH_SIZE_DEFAULT,
            Importance.MEDIUM,
            BATCH_SIZE_DOC,
            CONNECTOR_GROUP,
            ++order,
            Width.SHORT,
            BATCH_SIZE_DISPLAY
        ).define(
            MAX_IN_FLIGHT_REQUESTS_CONFIG,
            Type.INT,
            MAX_IN_FLIGHT_REQUESTS_DEFAULT,
            Importance.MEDIUM,
            MAX_IN_FLIGHT_REQUESTS_DOC,
            CONNECTOR_GROUP,
            ++order,
            Width.SHORT,
            MAX_IN_FLIGHT_REQUESTS_DISPLAY
        ).define(
            MAX_BUFFERED_RECORDS_CONFIG,
            Type.INT,
            MAX_BUFFERED_RECORDS_DEFAULT,
            Importance.LOW,
            MAX_BUFFERED_RECORDS_DOC,
            CONNECTOR_GROUP,
            ++order,
            Width.SHORT,
            MAX_BUFFERED_RECORDS_DISPLAY
        ).define(
            LINGER_MS_CONFIG,
            Type.LONG,
            LINGER_MS_DEFAULT,
            Importance.LOW,
            LINGER_MS_DOC,
            CONNECTOR_GROUP,
            ++order,
            Width.SHORT,
            LINGER_MS_DISPLAY
        ).define(
            FLUSH_TIMEOUT_MS_CONFIG,
            Type.LONG,
            FLUSH_TIMEOUT_MS_DEFAULT,
            Importance.LOW,
            FLUSH_TIMEOUT_MS_DOC,
            CONNECTOR_GROUP,
            ++order,
            Width.SHORT,
            FLUSH_TIMEOUT_MS_DISPLAY
        ).define(
            MAX_RETRIES_CONFIG,
            Type.INT,
            MAX_RETRIES_DEFAULT,
            Importance.LOW,
            MAX_RETRIES_DOC,
            CONNECTOR_GROUP,
            ++order,
            Width.SHORT,
            MAX_RETRIES_DISPLAY
        ).define(
            RETRY_BACKOFF_MS_CONFIG,
            Type.LONG,
            RETRY_BACKOFF_MS_DEFAULT,
            Importance.LOW,
            RETRY_BACKOFF_MS_DOC,
            CONNECTOR_GROUP,
            ++order,
            Width.SHORT,
            RETRY_BACKOFF_MS_DISPLAY
        ).define(
            CONNECTION_COMPRESSION_CONFIG,
            Type.BOOLEAN,
            CONNECTION_COMPRESSION_DEFAULT,
            Importance.LOW,
            CONNECTION_COMPRESSION_DOC,
            CONNECTOR_GROUP,
            ++order,
            Width.SHORT,
            CONNECTION_COMPRESSION_DISPLAY
        ).define(
            MAX_CONNECTION_IDLE_TIME_MS_CONFIG,
            Type.INT,
            MAX_CONNECTION_IDLE_TIME_MS_DEFAULT,
            Importance.LOW,
            MAX_CONNECTION_IDLE_TIME_MS_CONFIG_DOC,
            CONNECTOR_GROUP,
            ++order,
            Width.SHORT,
            MAX_CONNECTION_IDLE_TIME_MS_DISPLAY
        ).define(
            CONNECTION_TIMEOUT_MS_CONFIG,
            Type.INT,
            CONNECTION_TIMEOUT_MS_DEFAULT,
            Importance.LOW,
            CONNECTION_TIMEOUT_MS_CONFIG_DOC,
            CONNECTOR_GROUP,
            ++order,
            Width.SHORT,
            CONNECTION_TIMEOUT_MS_DISPLAY
        ).define(
            READ_TIMEOUT_MS_CONFIG,
            Type.INT,
            READ_TIMEOUT_MS_DEFAULT,
            Importance.LOW,
            READ_TIMEOUT_MS_CONFIG_DOC,
            CONNECTOR_GROUP,
            ++order,
            Width.SHORT,
            READ_TIMEOUT_MS_DISPLAY
        ).define(
            CREATE_INDICES_AT_START_CONFIG,
            Type.BOOLEAN,
            CREATE_INDICES_AT_START_DEFAULT,
            Importance.LOW,
            CREATE_INDICES_AT_START_DOC,
            CONNECTOR_GROUP,
            ++order,
            Width.SHORT,
            CREATE_INDICES_AT_START_DISPLAY
    );
  }

  private static void addConversionConfigs(ConfigDef configDef) {
    int order = 0;
    configDef
        .define(
            TYPE_NAME_CONFIG,
            Type.STRING,
            Importance.HIGH,
            TYPE_NAME_DOC,
            DATA_CONVERSION_GROUP,
            ++order,
            Width.SHORT,
            TYPE_NAME_DISPLAY
        ).define(
            IGNORE_KEY_CONFIG,
            Type.BOOLEAN,
            IGNORE_KEY_DEFAULT,
            Importance.HIGH,
            IGNORE_KEY_DOC,
            DATA_CONVERSION_GROUP,
            ++order,
            Width.SHORT,
            IGNORE_KEY_DISPLAY
        ).define(
            IGNORE_SCHEMA_CONFIG,
            Type.BOOLEAN,
            IGNORE_SCHEMA_DEFAULT,
            Importance.LOW,
            IGNORE_SCHEMA_DOC,
            DATA_CONVERSION_GROUP,
            ++order,
            Width.SHORT,
            IGNORE_SCHEMA_DISPLAY
        ).define(
            COMPACT_MAP_ENTRIES_CONFIG,
            Type.BOOLEAN,
            COMPACT_MAP_ENTRIES_DEFAULT,
            Importance.LOW,
            COMPACT_MAP_ENTRIES_DOC,
            DATA_CONVERSION_GROUP,
            ++order,
            Width.SHORT,
            COMPACT_MAP_ENTRIES_DISPLAY
        ).define(
            TOPIC_INDEX_MAP_CONFIG,
            Type.LIST,
            TOPIC_INDEX_MAP_DEFAULT,
            Importance.LOW,
            TOPIC_INDEX_MAP_DOC,
            DATA_CONVERSION_GROUP,
            ++order,
            Width.LONG,
            TOPIC_INDEX_MAP_DISPLAY
        ).define(
            IGNORE_KEY_TOPICS_CONFIG,
            Type.LIST,
            IGNORE_KEY_TOPICS_DEFAULT,
            Importance.LOW,
            IGNORE_KEY_TOPICS_DOC,
            DATA_CONVERSION_GROUP,
            ++order,
            Width.LONG,
            IGNORE_KEY_TOPICS_DISPLAY
        ).define(
            IGNORE_SCHEMA_TOPICS_CONFIG,
            Type.LIST,
            IGNORE_SCHEMA_TOPICS_DEFAULT,
            Importance.LOW,
            IGNORE_SCHEMA_TOPICS_DOC,
            DATA_CONVERSION_GROUP,
            ++order,
            Width.LONG,
            IGNORE_SCHEMA_TOPICS_DISPLAY
        ).define(
            DROP_INVALID_MESSAGE_CONFIG,
            Type.BOOLEAN,
            DROP_INVALID_MESSAGE_DEFAULT,
            Importance.LOW,
            DROP_INVALID_MESSAGE_DOC,
            DATA_CONVERSION_GROUP,
            ++order,
            Width.LONG,
            DROP_INVALID_MESSAGE_DISPLAY
        ).define(
            BEHAVIOR_ON_NULL_VALUES_CONFIG,
            Type.STRING,
            BehaviorOnNullValues.DEFAULT.toString(),
            BehaviorOnNullValues.VALIDATOR,
            Importance.LOW,
            BEHAVIOR_ON_NULL_VALUES_DOC,
            DATA_CONVERSION_GROUP,
            ++order,
            Width.SHORT,
            BEHAVIOR_ON_NULL_VALUES_DISPLAY
        ).define(
            BEHAVIOR_ON_MALFORMED_DOCS_CONFIG,
            Type.STRING,
            BehaviorOnMalformedDoc.DEFAULT.toString(),
            BehaviorOnMalformedDoc.VALIDATOR,
            Importance.LOW,
            BEHAVIOR_ON_MALFORMED_DOCS_DOC,
            DATA_CONVERSION_GROUP,
            ++order,
            Width.SHORT,
            BEHAVIOR_ON_MALFORMED_DOCS_DISPLAY
        ).define(
            WRITE_METHOD_CONFIG,
            Type.STRING,
            WriteMethod.DEFAULT.toString(),
            WriteMethod.VALIDATOR,
            Importance.LOW,
            WRITE_METHOD_DOC,
            DATA_CONVERSION_GROUP,
            ++order,
            Width.SHORT,
            WRITE_METHOD_DISPLAY
    );
  }

<<<<<<< HEAD
  private static void addProxyConfigs(ConfigDef configDef) {
    int orderInGroup = 0;
    configDef
        .define(
            PROXY_HOST_CONFIG,
            Type.STRING,
            PROXY_HOST_DEFAULT,
            Importance.LOW,
            PROXY_HOST_DOC,
            PROXY_GROUP,
            orderInGroup++,
            Width.LONG,
            PROXY_HOST_DISPLAY
        ).define(
            PROXY_PORT_CONFIG,
            Type.INT,
            PROXY_PORT_DEFAULT,
            between(1, 65535),
            Importance.LOW,
            PROXY_PORT_DOC,
            PROXY_GROUP,
            orderInGroup++,
            Width.LONG,
            PROXY_PORT_DISPLAY
        ).define(
            PROXY_USERNAME_CONFIG,
            Type.STRING,
            PROXY_USERNAME_DEFAULT,
            Importance.LOW,
            PROXY_USERNAME_DOC,
            PROXY_GROUP,
            orderInGroup++,
            Width.LONG,
            PROXY_USERNAME_DISPLAY
        ).define(
            PROXY_PASSWORD_CONFIG,
            Type.PASSWORD,
            PROXY_PASSWORD_DEFAULT,
            Importance.LOW,
            PROXY_PASSWORD_DOC,
            PROXY_GROUP,
            orderInGroup++,
            Width.LONG,
            PROXY_PASSWORD_DISPLAY
    );
  }

=======
>>>>>>> a25f87b4
  private static void addSecurityConfigs(ConfigDef configDef) {
    ConfigDef sslConfigDef = new ConfigDef();
    addClientSslSupport(sslConfigDef);
    int order = 0;
    configDef.define(
<<<<<<< HEAD
        ELASTICSEARCH_SECURITY_PROTOCOL_CONFIG,
        Type.STRING,
        SecurityProtocol.PLAINTEXT.name(),
        Importance.MEDIUM,
        ELASTICSEARCH_SECURITY_PROTOCOL_DOC,
        SSL_GROUP,
        ++order,
        Width.SHORT,
        "Security protocol"
    );
    configDef.embed(
        CONNECTION_SSL_CONFIG_PREFIX, SSL_GROUP,
        configDef.configKeys().size() + 2, sslConfigDef
=======
        SECURITY_PROTOCOL_CONFIG,
        Type.STRING,
        SECURITY_PROTOCOL_DEFAULT,
        Importance.MEDIUM,
        SECURITY_PROTOCOL_DOC,
        SSL_GROUP,
        ++order,
        Width.SHORT,
        SECURITY_PROTOCOL_DISPLAY
    );
    configDef.embed(
        SSL_CONFIG_PREFIX, SSL_GROUP, configDef.configKeys().size() + 2, sslConfigDef
>>>>>>> a25f87b4
    );
  }

  public static final ConfigDef CONFIG = baseConfigDef();

  public ElasticsearchSinkConnectorConfig(Map<String, String> props) {
    super(CONFIG, props);
    validateProxyConfigs();
  }

  public boolean isAuthenticatedConnection() {
    return username() != null && password() != null;
  }

  public boolean isBasicProxyConfigured() {
    return !getString(PROXY_HOST_CONFIG).isEmpty();
  }

  public boolean isProxyWithAuthenticationConfigured() {
    return isBasicProxyConfigured()
        && !getString(PROXY_USERNAME_CONFIG).isEmpty()
        && getPassword(PROXY_PASSWORD_CONFIG) != null;
  }

  public boolean secured() {
    SecurityProtocol securityProtocol = securityProtocol();
    return SecurityProtocol.SSL.equals(securityProtocol);
  }

  public boolean shouldDisableHostnameVerification() {
    String sslEndpointIdentificationAlgorithm = getString(
        SSL_CONFIG_PREFIX + SSL_ENDPOINT_IDENTIFICATION_ALGORITHM_CONFIG);
    return sslEndpointIdentificationAlgorithm != null
        && sslEndpointIdentificationAlgorithm.isEmpty();
  }

  public int batchSize() {
    return getInt(BATCH_SIZE_CONFIG);
  }

  public BehaviorOnMalformedDoc behaviorOnMalformedDoc() {
    return BehaviorOnMalformedDoc.valueOf(
        getString(BEHAVIOR_ON_MALFORMED_DOCS_CONFIG).toUpperCase()
    );
  }

  public BehaviorOnNullValues behaviorOnNullValues() {
    return BehaviorOnNullValues.valueOf(getString(BEHAVIOR_ON_NULL_VALUES_CONFIG).toUpperCase());
  }

  public boolean compression() {
    return getBoolean(CONNECTION_COMPRESSION_CONFIG);
  }

  public int connectionTimeoutMs() {
    return getInt(CONNECTION_TIMEOUT_MS_CONFIG);
  }

  public Set<String> connectionUrls() {
    return new HashSet<>(getList(CONNECTION_URL_CONFIG));
  }

  public boolean createIndicesAtStart() {
    return getBoolean(CREATE_INDICES_AT_START_CONFIG);
  }

  public boolean dropInvalidMessage() {
    return getBoolean(DROP_INVALID_MESSAGE_CONFIG);
  }

  public long flushTimeoutMs() {
    return getLong(FLUSH_TIMEOUT_MS_CONFIG);
  }

  public boolean ignoreKey() {
    return getBoolean(IGNORE_KEY_CONFIG);
  }

  public Set<String> ignoreKeyTopics() {
    return new HashSet<>(getList(IGNORE_KEY_TOPICS_CONFIG));
  }

  public boolean ignoreSchema() {
    return getBoolean(IGNORE_SCHEMA_CONFIG);
  }

  public Set<String> ignoreSchemaTopics() {
    return new HashSet<>(getList(IGNORE_SCHEMA_TOPICS_CONFIG));
  }

  public long lingerMs() {
    return getLong(LINGER_MS_CONFIG);
  }

  public int maxBufferedRecords() {
    return getInt(MAX_BUFFERED_RECORDS_CONFIG);
  }

  public int maxIdleTimeMs() {
    return getInt(MAX_CONNECTION_IDLE_TIME_MS_CONFIG);
  }

  public int maxInFlightRequests() {
    return getInt(MAX_IN_FLIGHT_REQUESTS_CONFIG);
  }

  public int maxRetries() {
    return getInt(MAX_RETRIES_CONFIG);
  }

  public Password password() {
    return getPassword(CONNECTION_PASSWORD_CONFIG);
  }

  public String proxyHost() {
    return getString(PROXY_HOST_CONFIG);
  }

  public Password proxyPassword() {
    return getPassword(PROXY_PASSWORD_CONFIG);
  }

  public int proxyPort() {
    return getInt(PROXY_PORT_CONFIG);
  }

  public String proxyUsername() {
    return getString(PROXY_USERNAME_CONFIG);
  }

  public int readTimeoutMs() {
    return getInt(READ_TIMEOUT_MS_CONFIG);
  }

  public long retryBackoffMs() {
    return getLong(RETRY_BACKOFF_MS_CONFIG);
  }

  private SecurityProtocol securityProtocol() {
    return SecurityProtocol.valueOf(getString(SECURITY_PROTOCOL_CONFIG));
  }

  public Map<String, Object> sslConfigs() {
    ConfigDef sslConfigDef = new ConfigDef();
    addClientSslSupport(sslConfigDef);
    return sslConfigDef.parse(originalsWithPrefix(SSL_CONFIG_PREFIX));
  }

  @Deprecated
  public Map<String, String> topicToIndexMap() {
    return parseMapConfig(getList(TOPIC_INDEX_MAP_CONFIG));
  }

  public String type() {
    return getString(TYPE_NAME_CONFIG);
  }

  public String username() {
    return getString(CONNECTION_USERNAME_CONFIG);
  }

  public boolean useCompactMapEntries() {
    return getBoolean(COMPACT_MAP_ENTRIES_CONFIG);
  }

  public WriteMethod writeMethod() {
    return WriteMethod.valueOf(getString(WRITE_METHOD_CONFIG).toUpperCase());
  }

  private Map<String, String> parseMapConfig(List<String> values) {
    Map<String, String> map = new HashMap<>();
    for (String value : values) {
      String[] parts = value.split(":");
      String topic = parts[0];
      String type = parts[1];
      map.put(topic, type);
    }

    return map;
  }

  private void validateProxyConfigs() {

    if (!isBasicProxyConfigured()) {
      if (!proxyUsername().isEmpty() || proxyPassword() != null) {
        throw new ConfigException(
            String.format(
                "%s and %s cannot be set without %s.",
                PROXY_USERNAME_CONFIG,
                PROXY_PASSWORD_CONFIG,
                PROXY_HOST_CONFIG
            )
        );
      }
    } else {
      if (proxyUsername().isEmpty() ^ proxyPassword() == null) {
        throw new ConfigException(
            String.format(
                "Both %s and %s must be set.", PROXY_PASSWORD_CONFIG, PROXY_PASSWORD_CONFIG
            )
        );
      }
    }
  }

  public static void main(String[] args) {
    System.out.println(CONFIG.toEnrichedRst());
  }
}<|MERGE_RESOLUTION|>--- conflicted
+++ resolved
@@ -257,7 +257,6 @@
       + ", and decrease " + BATCH_SIZE_CONFIG + " configuration properties.";
   private static final String WRITE_METHOD_DISPLAY = "Write Method";
 
-<<<<<<< HEAD
   // Proxy group
   public static final String PROXY_HOST_CONFIG = "proxy.host";
   private static final String PROXY_HOST_DISPLAY = "Proxy Host";
@@ -280,14 +279,8 @@
   private static final String PROXY_PASSWORD_DOC = "The password for the proxy host.";
   private static final Password PROXY_PASSWORD_DEFAULT = null;
 
-  private static final String CONNECTOR_GROUP = "Connector";
-  private static final String DATA_CONVERSION_GROUP = "Data Conversion";
-  private static final String PROXY_GROUP = "Proxy";
-  private static final String SSL_GROUP = "Security";
-=======
   // Ssl configs
   public static final String SSL_CONFIG_PREFIX = "elastic.https.";
->>>>>>> a25f87b4
 
   public static final String SECURITY_PROTOCOL_CONFIG = "elastic.security.protocol";
   private static final String SECURITY_PROTOCOL_DOC =
@@ -299,6 +292,7 @@
 
   private static final String CONNECTOR_GROUP = "Connector";
   private static final String DATA_CONVERSION_GROUP = "Data Conversion";
+  private static final String PROXY_GROUP = "Proxy";
   private static final String SSL_GROUP = "Security";
 
   protected static ConfigDef baseConfigDef() {
@@ -583,7 +577,6 @@
     );
   }
 
-<<<<<<< HEAD
   private static void addProxyConfigs(ConfigDef configDef) {
     int orderInGroup = 0;
     configDef
@@ -631,28 +624,11 @@
     );
   }
 
-=======
->>>>>>> a25f87b4
   private static void addSecurityConfigs(ConfigDef configDef) {
     ConfigDef sslConfigDef = new ConfigDef();
     addClientSslSupport(sslConfigDef);
     int order = 0;
     configDef.define(
-<<<<<<< HEAD
-        ELASTICSEARCH_SECURITY_PROTOCOL_CONFIG,
-        Type.STRING,
-        SecurityProtocol.PLAINTEXT.name(),
-        Importance.MEDIUM,
-        ELASTICSEARCH_SECURITY_PROTOCOL_DOC,
-        SSL_GROUP,
-        ++order,
-        Width.SHORT,
-        "Security protocol"
-    );
-    configDef.embed(
-        CONNECTION_SSL_CONFIG_PREFIX, SSL_GROUP,
-        configDef.configKeys().size() + 2, sslConfigDef
-=======
         SECURITY_PROTOCOL_CONFIG,
         Type.STRING,
         SECURITY_PROTOCOL_DEFAULT,
@@ -665,7 +641,6 @@
     );
     configDef.embed(
         SSL_CONFIG_PREFIX, SSL_GROUP, configDef.configKeys().size() + 2, sslConfigDef
->>>>>>> a25f87b4
     );
   }
 
