--- conflicted
+++ resolved
@@ -193,14 +193,7 @@
    * (<a href="https://www.elastic.co/guide/en/elasticsearch/reference/current/indices-create-index.html#indices-create-api-path-params">ref</a>_.)
    */
   private String createIndexNameWith(String topic) {
-<<<<<<< HEAD
-    if (config.isDataStream()) {
-      return convertTopicToDataStreamName(topic);
-    }
-    return convertTopicToIndexName(topic);
-=======
-    return config.isDataStream() ? convertUsingIndexTemplate(topic) : convertTopicToIndexName(topic);
->>>>>>> 4ac57867
+    return config.isDataStream() ? convertTopicToDataStreamName(topic) : convertTopicToIndexName(topic);
   }
 
   private void ensureIndexExists(String index) {
