--- conflicted
+++ resolved
@@ -88,12 +88,9 @@
   private static final String RESOURCE_ALREADY_EXISTS_EXCEPTION =
       "resource_already_exists_exception";
   private static final String VERSION_CONFLICT_EXCEPTION = "version_conflict_engine_exception";
-<<<<<<< HEAD
-=======
-
-
-
->>>>>>> 5ccbbab2
+
+
+
   private static final Set<String> MALFORMED_DOC_ERRORS = new HashSet<>(
       Arrays.asList(
           "mapper_parsing_exception",
@@ -175,7 +172,6 @@
           lis.onFailure(new ConnectException("Bulk request failed", ex));
         }
       });
-<<<<<<< HEAD
   }
 
   /**
@@ -595,427 +591,6 @@
    * (mapper_parser_exception, illegal_argument_exception, and action_request_validation_exception)
    * resulting from bad records using the AK 2.6 reporter DLQ interface.
    */
-=======
-  }
-
-  /**
-   * Returns the underlying Elasticsearch client.
-   *
-   * @return the underlying RestHighLevelClient
-   */
-  public RestHighLevelClient client() {
-    return client;
-  }
-
-  /**
-   * Closes the ElasticsearchClient.
-   *
-   * @throws ConnectException if all the records fail to flush before the timeout.
-   */
-  public void close() {
-    try {
-      if (!bulkProcessor.awaitClose(config.flushTimeoutMs(), TimeUnit.MILLISECONDS)) {
-        throw new ConnectException(
-            "Failed to process outstanding requests in time while closing the ElasticsearchClient."
-        );
-      }
-    } catch (InterruptedException e) {
-      Thread.currentThread().interrupt();
-      throw new ConnectException(
-          "Interrupted while processing all in-flight requests on ElasticsearchClient close.", e
-      );
-    } finally {
-      closeResources();
-    }
-  }
-
-  /**
-   * Creates an index. Will not recreate the index if it already exists.
-   *
-   * @param index the index to create
-   * @return true if the index was created, false if it already exists
-   */
-  public boolean createIndex(String index) {
-    if (indexExists(index)) {
-      return false;
-    }
-
-    CreateIndexRequest request = new CreateIndexRequest(index);
-    return callWithRetries(
-        "create index " + index,
-        () -> {
-          try {
-            client.indices().create(request, RequestOptions.DEFAULT);
-          } catch (ElasticsearchStatusException | IOException e) {
-            if (!e.getMessage().contains(RESOURCE_ALREADY_EXISTS_EXCEPTION)) {
-              throw e;
-            }
-            return false;
-          }
-          return true;
-        }
-    );
-  }
-
-  /**
-   * Creates a mapping for the given index and schema.
-   *
-   * @param index the index to create the mapping for
-   * @param schema the schema to map
-   */
-  public void createMapping(String index, Schema schema) {
-    PutMappingRequest request = new PutMappingRequest(index).source(Mapping.buildMapping(schema));
-    callWithRetries(
-        String.format("create mapping for index %s with schema %s", index, schema),
-        () -> client.indices().putMapping(request, RequestOptions.DEFAULT)
-    );
-  }
-
-  /**
-   * Flushes any buffered records.
-   */
-  public void flush() {
-    bulkProcessor.flush();
-  }
-
-  /**
-   * Checks whether the index already has a mapping or not.
-   * @param index the index to check
-   * @return true if a mapping exists, false if it does not
-   */
-  public boolean hasMapping(String index) {
-    MappingMetadata mapping = mapping(index);
-    return mapping != null && mapping.sourceAsMap() != null && !mapping.sourceAsMap().isEmpty();
-  }
-
-  /**
-   * Buffers a record to index. Will ensure that there are no concurrent requests for the same
-   * document id when either the DLQ is configured or
-   * {@link ElasticsearchSinkConnectorConfig#IGNORE_KEY_CONFIG} is set to <code>false</code> because
-   * they require the use of a map keyed by document id.
-   *
-   * @param record the record to index
-   * @param request the associated request to send
-   * @throws ConnectException if one of the requests failed
-   */
-  public void index(SinkRecord record, DocWriteRequest<?> request) {
-    if (isFailed()) {
-      try {
-        close();
-      } catch (ConnectException e) {
-        // if close fails, want to still throw the original exception
-        log.warn("Couldn't close elasticsearch client", e);
-      }
-      throw error.get();
-    }
-
-    // wait for internal buffer to be less than max.buffered.records configuration
-    long maxWaitTime = clock.milliseconds() + config.flushTimeoutMs();
-    while (numRecords.get() >= config.maxBufferedRecords()) {
-      clock.sleep(WAIT_TIME_MS);
-      if (clock.milliseconds() > maxWaitTime) {
-        throw new ConnectException(
-            String.format(
-                "Could not make space in the internal buffer fast enough. Consider increasing %s"
-                    + " or %s.",
-                FLUSH_TIMEOUT_MS_CONFIG,
-                MAX_BUFFERED_RECORDS_CONFIG
-            )
-        );
-      }
-    }
-
-    addToRequestToRecordMap(request, record);
-    numRecords.incrementAndGet();
-    bulkProcessor.add(request);
-  }
-
-  /**
-   * Checks whether the index exists.
-   *
-   * @param index the index to check
-   * @return true if it exists, false if it does not
-   */
-  public boolean indexExists(String index) {
-    GetIndexRequest request = new GetIndexRequest(index);
-    return callWithRetries(
-        "check if index " + index + " exists",
-        () -> client.indices().exists(request, RequestOptions.DEFAULT)
-    );
-  }
-
-  /**
-   * Maps a record to the write request.
-   *
-   * @param request the write request
-   * @param record  the record
-   */
-  private void addToRequestToRecordMap(DocWriteRequest<?> request, SinkRecord record) {
-    if (requestToRecord != null) {
-      requestToRecord.put(request, record);
-    }
-  }
-
-  /**
-   * Creates a listener with callback functions to handle completed requests for the BulkProcessor.
-   *
-   * @return the listener
-   */
-  private BulkProcessor.Listener buildListener() {
-    return new Listener() {
-      @Override
-      public void beforeBulk(long executionId, BulkRequest request) {
-        if (requestToRecord != null && inFlightRequests != null) {
-          List<SinkRecord> sinkRecords = new ArrayList<>(request.requests().size());
-          for (DocWriteRequest<?> req : request.requests()) {
-            sinkRecords.add(requestToRecord.get(req));
-            requestToRecord.remove(req);
-          }
-
-          inFlightRequests.put(executionId, sinkRecords);
-        }
-      }
-
-      @Override
-      public void afterBulk(long executionId, BulkRequest request, BulkResponse response) {
-        List<DocWriteRequest<?>> requests = request.requests();
-        int idx = 0;
-        for (BulkItemResponse bulkItemResponse : response) {
-          DocWriteRequest<?> req = idx < requests.size() ? requests.get(idx) : null;
-          handleResponse(bulkItemResponse, req, executionId);
-          idx++;
-        }
-        removeFromInFlightRequests(executionId);
-        numRecords.addAndGet(-response.getItems().length);
-      }
-
-      @Override
-      public void afterBulk(long executionId, BulkRequest request, Throwable failure) {
-        log.warn("Bulk request {} failed", executionId, failure);
-        removeFromInFlightRequests(executionId);
-        error.compareAndSet(null, new ConnectException("Bulk request failed", failure));
-        numRecords.addAndGet(-request.requests().size());
-      }
-    };
-  }
-
-  /**
-   * Returns the formatted error message based on customers need to
-   * log exception traces.
-   * @param response The BulkItemResponse returned from Elasticsearch
-   * @param logSensitiveData Boolean flag to identify if customer needs to
-   *                         log exception traces for debugging
-   * @return String Formatted error message
-   */
-  private String getErrorMessage(BulkItemResponse response, boolean logSensitiveData) {
-    if (logSensitiveData) {
-      return response.getFailureMessage();
-    }
-    return String.format("Response status: '%s',\n"
-            + "Index: '%s',\n Document Id: '%s'. \n",
-            response.getFailure().getStatus(),
-            response.getFailure().getIndex(),
-            response.getFailure().getId());
-  }
-
-  /**
-   * Calls the specified function with retries and backoffs until the retries are exhausted or the
-   * function succeeds.
-   *
-   * @param description description of the attempted action in present tense
-   * @param function the function to call and retry
-   * @param <T> the return type of the function
-   * @return the return value of the called function
-   */
-  private <T> T callWithRetries(String description, Callable<T> function) {
-    return RetryUtil.callWithRetries(
-        description,
-        function,
-        config.maxRetries() + 1,
-        config.retryBackoffMs()
-    );
-  }
-
-  /**
-   * Closes all the connection and thread resources of the client.
-   */
-  private void closeResources() {
-    bulkExecutorService.shutdown();
-    try {
-      if (!bulkExecutorService.awaitTermination(CLOSE_WAIT_TIME_MS, TimeUnit.MILLISECONDS)) {
-        bulkExecutorService.shutdownNow();
-      }
-    } catch (InterruptedException e) {
-      bulkExecutorService.shutdownNow();
-      Thread.currentThread().interrupt();
-      log.warn("Interrupted while awaiting for executor service shutdown.", e);
-    }
-
-    try {
-      client.close();
-    } catch (IOException e) {
-      log.warn("Failed to close Elasticsearch client.", e);
-    }
-  }
-
-  /**
-   * Processes a response from a {@link org.elasticsearch.action.bulk.BulkItemRequest}.
-   * Successful responses are ignored. Failed responses are reported to the DLQ and handled
-   * according to configuration (ignore or fail). Version conflicts are ignored.
-   *
-   * @param response    the response to process
-   * @param request     the request which generated the response
-   * @param executionId the execution id of the request
-   */
-  protected void handleResponse(BulkItemResponse response, DocWriteRequest<?> request,
-                              long executionId) {
-    if (response.isFailed()) {
-      for (String error : MALFORMED_DOC_ERRORS) {
-        if (response.getFailureMessage().contains(error)) {
-          handleMalformedDocResponse(response);
-          reportBadRecord(response, executionId);
-          return;
-        }
-      }
-      if (response.getFailureMessage().contains(VERSION_CONFLICT_EXCEPTION)) {
-        // Now check if this version conflict is caused by external version number
-        // which was set by us (set explicitly to the topic's offset), in which case
-        // the version conflict is due to a repeated or out-of-order message offset
-        // and thus can be ignored, since the newer value (higher offset) should
-        // remain the key's value in any case.
-        if (request == null || request.versionType() != VersionType.EXTERNAL) {
-          log.warn("{} version conflict for operation {} on document '{}' version {}"
-                          + " in index '{}'.",
-                  request != null ? request.versionType() : "UNKNOWN",
-                  response.getOpType(),
-                  response.getId(),
-                  response.getVersion(),
-                  response.getIndex()
-          );
-          // Maybe this was a race condition?  Put it in the DLQ in case someone
-          // wishes to investigate.
-          reportBadRecord(response, executionId);
-        } else {
-          // This is an out-of-order or (more likely) repeated topic offset.  Allow the
-          // higher offset's value for this key to remain.
-          //
-          // Note: For external version conflicts, response.getVersion() will be returned as -1,
-          // but we have the actual version number for this record because we set it in
-          // the request.
-          log.debug("Ignoring EXTERNAL version conflict for operation {} on"
-                          + " document '{}' version {} in index '{}'.",
-                  response.getOpType(),
-                  response.getId(),
-                  request.version(),
-                  response.getIndex()
-          );
-        }
-        return;
-      }
-
-      error.compareAndSet(
-          null,
-          new ConnectException("Indexing record failed.",
-                  new Throwable(getErrorMessage(response, logSensitiveData)))
-      );
-    }
-  }
-
-  /**
-   * Handle a failed response as a result of a malformed document. Depending on the configuration,
-   * ignore or fail.
-   *
-   * @param response the failed response from ES
-   */
-  private void handleMalformedDocResponse(BulkItemResponse response) {
-    String errorMsg = String.format("Encountered an illegal document error '%s'."
-            + " Ignoring and will not index record." , getErrorMessage(response, logSensitiveData));
-    switch (config.behaviorOnMalformedDoc()) {
-      case IGNORE:
-        log.debug(errorMsg);
-        return;
-      case WARN:
-        log.warn(errorMsg);
-        return;
-      case FAIL:
-      default:
-        log.error(String.format("Encountered an illegal document error '%s'."
-              + " To ignore future records like this,"
-              + " change the configuration '%s' to '%s'.",
-              getErrorMessage(response, logSensitiveData),
-              ElasticsearchSinkConnectorConfig.BEHAVIOR_ON_MALFORMED_DOCS_CONFIG,
-              BehaviorOnMalformedDoc.IGNORE)
-        );
-        error.compareAndSet(
-            null,
-            new ConnectException(
-                    "Indexing record failed -> " + getErrorMessage(response, logSensitiveData))
-        );
-    }
-  }
-
-  /**
-   * Whether there is a failed response.
-   *
-   * @return true if a response has failed, false if none have failed
-   */
-  private boolean isFailed() {
-    return error.get() != null;
-  }
-
-  /**
-   * Gets the mapping for an index.
-   *
-   * @param index the index to fetch the mapping for
-   * @return the MappingMetadata for the index
-   */
-  private MappingMetadata mapping(String index) {
-    GetMappingsRequest request = new GetMappingsRequest().indices(index);
-    GetMappingsResponse response = callWithRetries(
-        "get mapping for index " + index,
-        () -> client.indices().getMapping(request, RequestOptions.DEFAULT)
-    );
-    return response.mappings().get(index);
-  }
-
-  /**
-   * Removes the mapping for bulk request id to records being written.
-   *
-   * @param executionDd the execution id of the bulk request
-   */
-  private void removeFromInFlightRequests(long executionDd) {
-    if (inFlightRequests != null) {
-      inFlightRequests.remove(executionDd);
-    }
-  }
-
-  /**
-   * Reports a bad record to the DLQ.
-   *
-   * @param response    the failed response from ES
-   * @param executionId the execution id of the request associated with the response
-   */
-  private synchronized void reportBadRecord(BulkItemResponse response, long executionId) {
-    if (reporter != null) {
-      List<SinkRecord> sinkRecords = inFlightRequests.getOrDefault(executionId, new ArrayList<>());
-      SinkRecord original = sinkRecords.size() > response.getItemId()
-          ? sinkRecords.get(response.getItemId())
-          : null;
-      if (original != null) {
-        reporter.report(
-            original,
-            new ReportingException("Indexing failed: " + getErrorMessage(response,logSensitiveData))
-        );
-      }
-    }
-  }
-
-  /**
-   * Exception that swallows the stack trace used for reporting errors from Elasticsearch
-   * (mapper_parser_exception, illegal_argument_exception, and action_request_validation_exception)
-   * resulting from bad records using the AK 2.6 reporter DLQ interface.
-   */
->>>>>>> 5ccbbab2
   @SuppressWarnings("serial")
   public static class ReportingException extends RuntimeException {
 
