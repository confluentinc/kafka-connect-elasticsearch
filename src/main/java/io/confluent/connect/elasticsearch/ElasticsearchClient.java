/*
 * Copyright 2018 Confluent Inc.
 *
 * Licensed under the Confluent Community License (the "License"); you may not use
 * this file except in compliance with the License.  You may obtain a copy of the
 * License at
 *
 * http://www.confluent.io/confluent-community-license
 *
 * Unless required by applicable law or agreed to in writing, software
 * distributed under the License is distributed on an "AS IS" BASIS, WITHOUT
 * WARRANTIES OF ANY KIND, either express or implied.  See the License for the
 * specific language governing permissions and limitations under the License.
 */

package io.confluent.connect.elasticsearch;

import io.confluent.connect.elasticsearch.OffsetTracker.OffsetState;
import org.apache.http.HttpHost;
import org.apache.kafka.common.utils.Time;
import org.apache.kafka.connect.data.Schema;
import org.apache.kafka.connect.errors.ConnectException;
import org.apache.kafka.connect.sink.ErrantRecordReporter;
import org.apache.kafka.connect.sink.SinkRecord;
import org.elasticsearch.ElasticsearchStatusException;
import org.elasticsearch.action.ActionListener;
import org.elasticsearch.action.DocWriteRequest;
import org.elasticsearch.action.bulk.BackoffPolicy;
import org.elasticsearch.action.bulk.BulkItemResponse;
import org.elasticsearch.action.bulk.BulkProcessor;
import org.elasticsearch.action.bulk.BulkProcessor.Listener;
import org.elasticsearch.action.bulk.BulkRequest;
import org.elasticsearch.action.bulk.BulkResponse;
import org.elasticsearch.client.RequestOptions;
import org.elasticsearch.client.RestClient;
import org.elasticsearch.client.RestHighLevelClient;
import org.elasticsearch.client.indices.CreateIndexRequest;
import org.elasticsearch.client.indices.GetIndexRequest;
import org.elasticsearch.client.indices.GetMappingsRequest;
import org.elasticsearch.client.indices.GetMappingsResponse;
import org.elasticsearch.client.indices.PutMappingRequest;
import org.elasticsearch.cluster.metadata.MappingMetadata;
import org.elasticsearch.common.unit.TimeValue;
import org.slf4j.Logger;
import org.slf4j.LoggerFactory;

import java.io.IOException;
import java.util.ArrayList;
import java.util.Arrays;
import java.util.HashSet;
import java.util.List;
import java.util.Set;
import java.util.concurrent.Callable;
import java.util.concurrent.ConcurrentHashMap;
import java.util.concurrent.ConcurrentMap;
import java.util.concurrent.ExecutorService;
import java.util.concurrent.Executors;
import java.util.concurrent.Future;
import java.util.concurrent.TimeUnit;
import java.util.concurrent.atomic.AtomicInteger;
import java.util.concurrent.atomic.AtomicReference;
import java.util.function.BiConsumer;

import io.confluent.connect.elasticsearch.ElasticsearchSinkConnectorConfig.BehaviorOnMalformedDoc;

import static io.confluent.connect.elasticsearch.ElasticsearchSinkConnectorConfig.FLUSH_TIMEOUT_MS_CONFIG;
import static io.confluent.connect.elasticsearch.ElasticsearchSinkConnectorConfig.MAX_BUFFERED_RECORDS_CONFIG;
import static java.util.stream.Collectors.toList;

/**
<<<<<<< HEAD
 * Implementation notes:
 * <ul>
 *   <li>Based on Elasticsearch's BulkProcessor, which is responsible for batching based on size
 *   and linger. It also limits the concurrency (max number of in-flight requests).</li>
 *   <li>Batches are run asynchronously on a separate thread</li>
 *   <li>Retries are processed synchronously in the original batch thread</li>
 *   <li>Batches are not grouped by partition(s)</li>
 * </ul>
=======
 * Based on Elasticsearch's BulkProcessor, which is responsible for building batches based on size
 * and linger time (not grouped by partitions) and limiting the concurrency (max number of
 * in-flight requests).
 * <br>
 * Batch processing is asynchronous. BulkProcessor delegates the bulk calls to a separate thread
 * pool. Retries are handled synchronously in each batch thread.
 * <br>
 * If all the retries fail, the exception is reported via an atomic reference to an error,
 * which is checked and thrown from a subsequent call to the task's put method and that results
 * in failure of the task.
>>>>>>> f7faf14e
 */
@SuppressWarnings("checkstyle:ClassDataAbstractionCoupling")
public class ElasticsearchClient {

  private static final Logger log = LoggerFactory.getLogger(ElasticsearchClient.class);

  private static final long WAIT_TIME_MS = 10;
  private static final long CLOSE_WAIT_TIME_MS = 5_000;
  private static final String RESOURCE_ALREADY_EXISTS_EXCEPTION =
      "resource_already_exists_exception";
  private static final String VERSION_CONFLICT_EXCEPTION = "version_conflict_engine_exception";
  private static final Set<String> MALFORMED_DOC_ERRORS = new HashSet<>(
      Arrays.asList(
          "mapper_parsing_exception",
          "illegal_argument_exception",
          "action_request_validation_exception"
      )
  );

  protected final AtomicInteger numBufferedRecords;
  private final AtomicReference<ConnectException> error;
  protected final BulkProcessor bulkProcessor;
  private final ConcurrentMap<DocWriteRequest<?>, SinkRecordAndOffset> requestToSinkRecord;
  private final ConcurrentMap<Long, List<SinkRecordAndOffset>> inFlightRequests;
  private final ElasticsearchSinkConnectorConfig config;
  private final ErrantRecordReporter reporter;
  private final RestHighLevelClient client;
  private final ExecutorService bulkExecutorService;
  private final Time clock;

  // Visible for testing
  public ElasticsearchClient(
          ElasticsearchSinkConnectorConfig config,
          ErrantRecordReporter reporter
  ) {
    this(config, reporter, new OffsetTracker());
  }

  public ElasticsearchClient(
      ElasticsearchSinkConnectorConfig config,
      ErrantRecordReporter reporter,
      OffsetTracker offsetTracker
  ) {
    this.bulkExecutorService = Executors.newFixedThreadPool(config.maxInFlightRequests());
    this.numBufferedRecords = new AtomicInteger(0);
    this.error = new AtomicReference<>();
    this.requestToSinkRecord = new ConcurrentHashMap<>();
    this.inFlightRequests = reporter != null ? new ConcurrentHashMap<>() : null;
    this.config = config;
    this.reporter = reporter;
    this.clock = Time.SYSTEM;

    ConfigCallbackHandler configCallbackHandler = new ConfigCallbackHandler(config);
    this.client = new RestHighLevelClient(
        RestClient
            .builder(
                config.connectionUrls()
                    .stream()
                    .map(HttpHost::create)
                    .collect(toList())
                    .toArray(new HttpHost[config.connectionUrls().size()])
            )
            .setHttpClientConfigCallback(configCallbackHandler)
    );
    this.bulkProcessor = BulkProcessor
        .builder(buildConsumer(), buildListener(offsetTracker))
        .setBulkActions(config.batchSize())
        .setConcurrentRequests(config.maxInFlightRequests() - 1) // 0 = no concurrent requests
        .setFlushInterval(TimeValue.timeValueMillis(config.lingerMs()))
        // Disabling bulk processor retries, because they only cover a small subset of errors
        // (see https://github.com/elastic/elasticsearch/issues/71159)
        // We are doing retries in the async thread instead.
        .setBackoffPolicy(BackoffPolicy.noBackoff())
        .build();
  }

  private BiConsumer<BulkRequest, ActionListener<BulkResponse>> buildConsumer() {
    return (req, lis) ->
      // Executes a synchronous bulk request in a background thread, with synchronous retries.
      // We don't use bulkAsync because we can't retry from its callback (see
      // https://github.com/confluentinc/kafka-connect-elasticsearch/pull/575)
      // BulkProcessor is the one guaranteeing that no more than maxInFlightRequests batches
      // are started at the same time (a new consumer is not called until all others are finished),
      // which means we don't need to limit the executor pending task queue.

      // Result is ignored because everything is reported via the corresponding ActionListener.
      bulkExecutorService.submit(() -> {
        try {
          BulkResponse bulkResponse = callWithRetries(
              "execute bulk request",
              () -> client.bulk(req, RequestOptions.DEFAULT)
          );
          lis.onResponse(bulkResponse);
        } catch (Exception ex) {
          lis.onFailure(ex);
        } catch (Throwable ex) {
          lis.onFailure(new ConnectException("Bulk request failed", ex));
        }
      });
  }

  /**
   * Returns the underlying Elasticsearch client.
   *
   * @return the underlying RestHighLevelClient
   */
  public RestHighLevelClient client() {
    return client;
  }

  /**
   * Closes the ElasticsearchClient.
   *
   * @throws ConnectException if all the records fail to flush before the timeout.
   */
  public void close() {
    try {
      if (!bulkProcessor.awaitClose(config.flushTimeoutMs(), TimeUnit.MILLISECONDS)) {
        throw new ConnectException(
            "Failed to process outstanding requests in time while closing the ElasticsearchClient."
        );
      }
    } catch (InterruptedException e) {
      Thread.currentThread().interrupt();
      throw new ConnectException(
          "Interrupted while processing all in-flight requests on ElasticsearchClient close.", e
      );
    } finally {
      closeResources();
    }
  }

  /**
   * Creates an index. Will not recreate the index if it already exists.
   *
   * @param index the index to create
   * @return true if the index was created, false if it already exists
   */
  public boolean createIndex(String index) {
    if (indexExists(index)) {
      return false;
    }

    CreateIndexRequest request = new CreateIndexRequest(index);
    return callWithRetries(
        "create index " + index,
        () -> {
          try {
            client.indices().create(request, RequestOptions.DEFAULT);
          } catch (ElasticsearchStatusException | IOException e) {
            if (!e.getMessage().contains(RESOURCE_ALREADY_EXISTS_EXCEPTION)) {
              throw e;
            }
            return false;
          }
          return true;
        }
    );
  }

  /**
   * Creates a mapping for the given index and schema.
   *
   * @param index the index to create the mapping for
   * @param schema the schema to map
   */
  public void createMapping(String index, Schema schema) {
    PutMappingRequest request = new PutMappingRequest(index).source(Mapping.buildMapping(schema));
    callWithRetries(
        String.format("create mapping for index %s with schema %s", index, schema),
        () -> client.indices().putMapping(request, RequestOptions.DEFAULT)
    );
  }

  /**
   * Triggers a flush of any buffered records.
   */
  public void flush() {
    bulkProcessor.flush();
  }

  /**
   * Checks whether the index already has a mapping or not.
   * @param index the index to check
   * @return true if a mapping exists, false if it does not
   */
  public boolean hasMapping(String index) {
    MappingMetadata mapping = mapping(index);
    return mapping != null && mapping.sourceAsMap() != null && !mapping.sourceAsMap().isEmpty();
  }

  /**
   * Buffers a record to index. Will ensure that there are no concurrent requests for the same
   * document id when either the DLQ is configured or
   * {@link ElasticsearchSinkConnectorConfig#IGNORE_KEY_CONFIG} is set to <code>false</code> because
   * they require the use of a map keyed by document id.
   *
   * @param record the record to index
   * @param request the associated request to send
   * @throws ConnectException if one of the requests failed
   */
  public void index(SinkRecord record, DocWriteRequest<?> request, OffsetState offsetState) {
    if (isFailed()) {
      try {
        close();
      } catch (ConnectException e) {
        // if close fails, want to still throw the original exception
        log.warn("Couldn't close elasticsearch client", e);
      }
      throw error.get();
    }

    verifyBufferedRecords();

    requestToSinkRecord.put(request, new SinkRecordAndOffset(record, offsetState));
    numBufferedRecords.incrementAndGet();
    bulkProcessor.add(request);
  }

  /**
   * Wait for internal buffer to be less than max.buffered.records configuration
    */
  private void verifyBufferedRecords() {
    long maxWaitTime = clock.milliseconds() + config.flushTimeoutMs();
<<<<<<< HEAD
    while (numBufferedRecords.get() >= config.maxBufferedRecords()) {
      clock.sleep(WAIT_TIME);
=======
    while (numRecords.get() >= config.maxBufferedRecords()) {
      clock.sleep(WAIT_TIME_MS);
>>>>>>> f7faf14e
      if (clock.milliseconds() > maxWaitTime) {
        throw new ConnectException(
            String.format("Could not make space in the internal buffer fast enough. "
                            + "Consider increasing %s or %s.",
                    FLUSH_TIMEOUT_MS_CONFIG,
                    MAX_BUFFERED_RECORDS_CONFIG
            )
        );
      }
    }
  }

  private static class SinkRecordAndOffset {

    private final SinkRecord sinkRecord;
    private final OffsetState offsetState;

    public SinkRecordAndOffset(SinkRecord sinkRecord, OffsetState offsetState) {
      this.sinkRecord = sinkRecord;
      this.offsetState = offsetState;
    }
  }

  /**
   * Checks whether the index exists.
   *
   * @param index the index to check
   * @return true if it exists, false if it does not
   */
  public boolean indexExists(String index) {
    GetIndexRequest request = new GetIndexRequest(index);
    return callWithRetries(
        "check if index " + index + " exists",
        () -> client.indices().exists(request, RequestOptions.DEFAULT)
    );
  }

  /**
   * Creates a listener with callback functions to handle completed requests for the BulkProcessor.
   *
   * @return the listener
   */
  private BulkProcessor.Listener buildListener(OffsetTracker offsetTracker) {
    return new Listener() {
      @Override
      public void beforeBulk(long executionId, BulkRequest request) {
        if (inFlightRequests != null) {
          List<SinkRecordAndOffset> sinkRecords = request.requests().stream()
                  .map(requestToSinkRecord::get)
                  .collect(toList());

          inFlightRequests.put(executionId, sinkRecords);
        }
      }

      @Override
      public void afterBulk(long executionId, BulkRequest request, BulkResponse response) {
        List<DocWriteRequest<?>> requests = request.requests();

        int itemNumber = 0;
        for (BulkItemResponse bulkItemResponse : response) {
          SinkRecordAndOffset record = itemNumber < requests.size()
                  ? requestToSinkRecord.get(requests.get(itemNumber))
                  : null;
          handleResponse(record, bulkItemResponse, executionId);
        }

        requests.forEach(req ->
                requestToSinkRecord.get(req).offsetState.markProcessed());

        offsetTracker.moveOffsets();

        bulkFinished(executionId, request);
      }

      @Override
      public void afterBulk(long executionId, BulkRequest request, Throwable failure) {
        log.warn("Bulk request {} failed", executionId, failure);
        error.compareAndSet(null, new ConnectException("Bulk request failed", failure));
        bulkFinished(executionId, request);
      }

      private void bulkFinished(long executionId, BulkRequest request) {
        request.requests().forEach(requestToSinkRecord::remove);
        removeFromInFlightRequests(executionId);
        numBufferedRecords.addAndGet(-request.requests().size());
      }
    };
  }

  /**
   * Calls the specified function with retries and backoffs until the retries are exhausted or the
   * function succeeds.
   *
   * @param description description of the attempted action in present tense
   * @param function the function to call and retry
   * @param <T> the return type of the function
   * @return the return value of the called function
   */
  private <T> T callWithRetries(String description, Callable<T> function) {
    return RetryUtil.callWithRetries(
        description,
        function,
        config.maxRetries() + 1,
        config.retryBackoffMs()
    );
  }

  /**
   * Closes all the connection and thread resources of the client.
   */
  private void closeResources() {
    bulkExecutorService.shutdown();
    try {
      if (!bulkExecutorService.awaitTermination(CLOSE_WAIT_TIME_MS, TimeUnit.MILLISECONDS)) {
        bulkExecutorService.shutdownNow();
      }
    } catch (InterruptedException e) {
      bulkExecutorService.shutdownNow();
      Thread.currentThread().interrupt();
      log.warn("Interrupted while awaiting for executor service shutdown.", e);
    }

    try {
      client.close();
    } catch (IOException e) {
      log.warn("Failed to close Elasticsearch client.", e);
    }
  }

  /**
   * Processes a response from a {@link org.elasticsearch.action.bulk.BulkItemRequest}.
   * Successful responses are ignored. Failed responses are reported to the DLQ and handled
   * according to configuration (ignore or fail). Version conflicts are ignored.
   *
   * @param response    the response to process
   * @param executionId the execution id of the request
   */
  private void handleResponse(SinkRecordAndOffset record,
                              BulkItemResponse response,
                              long executionId) {
    if (response.isFailed()) {
      for (String error : MALFORMED_DOC_ERRORS) {
        if (response.getFailureMessage().contains(error)) {
          handleMalformedDocResponse(response);
          reportBadRecord(record, response, executionId);
          return;
        }
      }

      if (response.getFailureMessage().contains(VERSION_CONFLICT_EXCEPTION)) {
        log.warn(
            "Ignoring version conflict for operation {} on document '{}' version {} in index '{}'.",
            response.getOpType(),
            response.getId(),
            response.getVersion(),
            response.getIndex()
        );

        reportBadRecord(record, response, executionId);
        return;
      }

      error.compareAndSet(
          null,
          new ConnectException("Indexing record failed.", response.getFailure().getCause())
      );
    }
  }

  /**
   * Handle a failed response as a result of a malformed document. Depending on the configuration,
   * ignore or fail.
   *
   * @param response the failed response from ES
   */
  private void handleMalformedDocResponse(BulkItemResponse response) {
    String errorMsg = String.format(
        "Encountered an illegal document error '%s'. Ignoring and will not index record.",
        response.getFailureMessage()
    );
    switch (config.behaviorOnMalformedDoc()) {
      case IGNORE:
        log.debug(errorMsg);
        return;
      case WARN:
        log.warn(errorMsg);
        return;
      case FAIL:
      default:
        log.error(
            "Encountered an illegal document error '{}'. To ignore future records like this,"
                + " change the configuration '{}' to '{}'.",
            response.getFailureMessage(),
            ElasticsearchSinkConnectorConfig.BEHAVIOR_ON_MALFORMED_DOCS_CONFIG,
            BehaviorOnMalformedDoc.IGNORE
        );
        error.compareAndSet(
            null,
            new ConnectException("Indexing record failed.", response.getFailure().getCause())
        );
    }
  }

  /**
   * Whether there is a failed response.
   *
   * @return true if a response has failed, false if none have failed
   */
  private boolean isFailed() {
    return error.get() != null;
  }

  /**
   * Gets the mapping for an index.
   *
   * @param index the index to fetch the mapping for
   * @return the MappingMetadata for the index
   */
  private MappingMetadata mapping(String index) {
    GetMappingsRequest request = new GetMappingsRequest().indices(index);
    GetMappingsResponse response = callWithRetries(
        "get mapping for index " + index,
        () -> client.indices().getMapping(request, RequestOptions.DEFAULT)
    );
    return response.mappings().get(index);
  }

  /**
   * Removes the mapping for bulk request id to records being written.
   *
   * @param executionId the execution id of the bulk request
   */
  private void removeFromInFlightRequests(long executionId) {
    if (inFlightRequests != null) {
      inFlightRequests.remove(executionId);
    }
  }

  /**
   * Reports a bad record to the DLQ.
   *
   * @param response    the failed response from ES
   * @param executionId the execution id of the request associated with the response
   */
  private synchronized void reportBadRecord(SinkRecordAndOffset record,
                                            BulkItemResponse response,
                                            long executionId) {
    if (reporter != null) {
      List<SinkRecordAndOffset> sinkRecords =
          inFlightRequests.getOrDefault(executionId, new ArrayList<>());
      SinkRecordAndOffset original = sinkRecords.size() > response.getItemId()
          ? sinkRecords.get(response.getItemId())
          : null;
      if (original != null) {
        Future<Void> reportFuture = reporter.report(
            original.sinkRecord,
            new ReportingException("Indexing failed: " + response.getFailureMessage())
        );
        record.offsetState.markProcessed(reportFuture::isDone);
      }
    }
    record.offsetState.markProcessed();
  }

  /**
   * Exception that swallows the stack trace used for reporting errors from Elasticsearch
   * (mapper_parser_exception, illegal_argument_exception, and action_request_validation_exception)
   * resulting from bad records using the AK 2.6 reporter DLQ interface.
   */
  @SuppressWarnings("serial")
  public static class ReportingException extends RuntimeException {

    public ReportingException(String message) {
      super(message);
    }

    /**
     * This method is overridden to swallow the stack trace.
     *
     * @return Throwable
     */
    @Override
    public synchronized Throwable fillInStackTrace() {
      return this;
    }
  }
}<|MERGE_RESOLUTION|>--- conflicted
+++ resolved
@@ -68,16 +68,6 @@
 import static java.util.stream.Collectors.toList;
 
 /**
-<<<<<<< HEAD
- * Implementation notes:
- * <ul>
- *   <li>Based on Elasticsearch's BulkProcessor, which is responsible for batching based on size
- *   and linger. It also limits the concurrency (max number of in-flight requests).</li>
- *   <li>Batches are run asynchronously on a separate thread</li>
- *   <li>Retries are processed synchronously in the original batch thread</li>
- *   <li>Batches are not grouped by partition(s)</li>
- * </ul>
-=======
  * Based on Elasticsearch's BulkProcessor, which is responsible for building batches based on size
  * and linger time (not grouped by partitions) and limiting the concurrency (max number of
  * in-flight requests).
@@ -88,7 +78,6 @@
  * If all the retries fail, the exception is reported via an atomic reference to an error,
  * which is checked and thrown from a subsequent call to the task's put method and that results
  * in failure of the task.
->>>>>>> f7faf14e
  */
 @SuppressWarnings("checkstyle:ClassDataAbstractionCoupling")
 public class ElasticsearchClient {
@@ -313,13 +302,8 @@
     */
   private void verifyBufferedRecords() {
     long maxWaitTime = clock.milliseconds() + config.flushTimeoutMs();
-<<<<<<< HEAD
     while (numBufferedRecords.get() >= config.maxBufferedRecords()) {
-      clock.sleep(WAIT_TIME);
-=======
-    while (numRecords.get() >= config.maxBufferedRecords()) {
       clock.sleep(WAIT_TIME_MS);
->>>>>>> f7faf14e
       if (clock.milliseconds() > maxWaitTime) {
         throw new ConnectException(
             String.format("Could not make space in the internal buffer fast enough. "
