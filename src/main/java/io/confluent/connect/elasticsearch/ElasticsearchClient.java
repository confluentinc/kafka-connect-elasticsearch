--- conflicted
+++ resolved
@@ -101,12 +101,8 @@
       )
   );
 
-<<<<<<< HEAD
   private final boolean logSensitiveData;
-  protected final AtomicInteger numRecords;
-=======
   protected final AtomicInteger numBufferedRecords;
->>>>>>> 89b68749
   private final AtomicReference<ConnectException> error;
   protected final BulkProcessor bulkProcessor;
   private final ConcurrentMap<DocWriteRequest<?>, SinkRecordAndOffset> requestToSinkRecord;
@@ -595,16 +591,8 @@
 
       error.compareAndSet(
           null,
-<<<<<<< HEAD
           new ConnectException("Indexing record failed.",
                   new Throwable(getErrorMessage(response, logSensitiveData)))
-=======
-          new ConnectException(
-                  "Indexing record failed -> Response status: "
-                  + response.getFailure().getStatus()
-                  + ",\n Index: " + response.getFailure().getIndex()
-                  + ",\n Document Id: " + response.getFailure().getId())
->>>>>>> 89b68749
       );
       return true;
     }
@@ -618,21 +606,9 @@
    * @param response the failed response from ES
    * @return true if the record was not successfully processed, and we should not commit its offset
    */
-<<<<<<< HEAD
-  private void handleMalformedDocResponse(BulkItemResponse response) {
+  private boolean handleMalformedDocResponse(BulkItemResponse response) {
     String errorMsg = String.format("Encountered an illegal document error '%s'."
             + " Ignoring and will not index record." , getErrorMessage(response, logSensitiveData));
-=======
-  private boolean handleMalformedDocResponse(BulkItemResponse response) {
-    String errorMsg = String.format(
-        "Encountered an illegal document error -> Response status: '%s',\n"
-                + "Index: '%s',\n Document Id: '%s'. \n"
-                + "Ignoring and will not index record.",
-        response.getFailure().getStatus(),
-        response.getFailure().getIndex(),
-        response.getFailure().getId()
-    );
->>>>>>> 89b68749
     switch (config.behaviorOnMalformedDoc()) {
       case IGNORE:
         log.debug(errorMsg);
@@ -716,16 +692,8 @@
           : null;
       if (original != null) {
         reporter.report(
-<<<<<<< HEAD
-            original,
+            original.sinkRecord,
             new ReportingException("Indexing failed: " + getErrorMessage(response,logSensitiveData))
-=======
-            original.sinkRecord,
-            new ReportingException(
-                    "Indexing failed -> Response status: " + response.getFailure().getStatus()
-                    + ",\n Index: " + response.getFailure().getIndex()
-                    + ",\n Document Id: " + response.getFailure().getId())
->>>>>>> 89b68749
         );
       }
     }
