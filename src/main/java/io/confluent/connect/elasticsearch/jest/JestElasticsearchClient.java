--- conflicted
+++ resolved
@@ -44,7 +44,6 @@
 import io.searchbox.indices.IndicesExists;
 import io.searchbox.indices.mapping.GetMapping;
 import io.searchbox.indices.mapping.PutMapping;
-<<<<<<< HEAD
 import org.apache.http.HttpHost;
 import org.apache.kafka.common.config.ConfigException;
 import org.apache.kafka.common.config.types.Password;
@@ -53,23 +52,13 @@
 import org.slf4j.Logger;
 import org.slf4j.LoggerFactory;
 
-=======
->>>>>>> 52277a43
 import java.io.IOException;
 import java.util.ArrayList;
 import java.util.HashSet;
 import java.util.List;
 import java.util.Map;
 import java.util.Set;
-<<<<<<< HEAD
 import java.util.stream.Collectors;
-=======
-import org.apache.kafka.common.config.ConfigException;
-import org.apache.kafka.connect.data.Schema;
-import org.apache.kafka.connect.errors.ConnectException;
-import org.slf4j.Logger;
-import org.slf4j.LoggerFactory;
->>>>>>> 52277a43
 
 public class JestElasticsearchClient implements ElasticsearchClient {
 
@@ -230,14 +219,10 @@
   }
 
   private boolean indexExists(String index) {
-<<<<<<< HEAD
-    Action<JestResult> action = new IndicesExists.Builder(index).build();
-=======
     if (indexCache.contains(index)) {
       return true;
     }
     Action action = new IndicesExists.Builder(index).build();
->>>>>>> 52277a43
     try {
       JestResult result = client.execute(action);
       return result.isSucceeded();
