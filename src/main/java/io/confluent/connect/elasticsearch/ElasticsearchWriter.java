--- conflicted
+++ resolved
@@ -288,30 +288,12 @@
       boolean ignoreSchema) {
     IndexableRecord record = null;
     try {
-<<<<<<< HEAD
-      IndexableRecord record = converter.convertRecord(
-          sinkRecord,
-          index,
-          type,
-          ignoreKey,
-          ignoreSchema);
-      if (record != null) {
-        log.trace(
-            "Adding record from topic/partition/offset {}/{}/{} to bulk processor",
-            sinkRecord.topic(),
-            sinkRecord.kafkaPartition(),
-            sinkRecord.kafkaOffset()
-        );
-        bulkProcessor.add(record, flushTimeoutMs);
-      }
-=======
       record = converter.convertRecord(
               sinkRecord,
               index,
               type,
               ignoreKey,
               ignoreSchema);
->>>>>>> 44e87ccf
     } catch (ConnectException convertException) {
       if (dropInvalidMessage) {
         log.error(
@@ -327,6 +309,12 @@
       }
     }
     if (record != null) {
+      log.trace(
+              "Adding record from topic/partition/offset {}/{}/{} to bulk processor",
+              sinkRecord.topic(),
+              sinkRecord.kafkaPartition(),
+              sinkRecord.kafkaOffset()
+      );
       bulkProcessor.add(record, flushTimeoutMs);
     }
   }
