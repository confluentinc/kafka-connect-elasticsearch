/*
 * Copyright 2020 Confluent Inc.
 *
 * Licensed under the Confluent Community License (the "License"); you may not use
 * this file except in compliance with the License.  You may obtain a copy of the
 * License at
 *
 * http://www.confluent.io/confluent-community-license
 *
 * Unless required by applicable law or agreed to in writing, software
 * distributed under the License is distributed on an "AS IS" BASIS, WITHOUT
 * WARRANTIES OF ANY KIND, either express or implied.  See the License for the
 * specific language governing permissions and limitations under the License.
 */

package io.confluent.connect.elasticsearch;

import static io.confluent.connect.elasticsearch.ElasticsearchSinkConnectorConfig.BATCH_SIZE_CONFIG;
import static io.confluent.connect.elasticsearch.ElasticsearchSinkConnectorConfig.BEHAVIOR_ON_MALFORMED_DOCS_CONFIG;
import static io.confluent.connect.elasticsearch.ElasticsearchSinkConnectorConfig.BEHAVIOR_ON_NULL_VALUES_CONFIG;
import static io.confluent.connect.elasticsearch.ElasticsearchSinkConnectorConfig.CONNECTION_URL_CONFIG;
import static io.confluent.connect.elasticsearch.ElasticsearchSinkConnectorConfig.DATA_STREAM_DATASET_CONFIG;
import static io.confluent.connect.elasticsearch.ElasticsearchSinkConnectorConfig.DATA_STREAM_TYPE_CONFIG;
import static io.confluent.connect.elasticsearch.ElasticsearchSinkConnectorConfig.IGNORE_KEY_CONFIG;
import static io.confluent.connect.elasticsearch.ElasticsearchSinkConnectorConfig.LINGER_MS_CONFIG;
import static io.confluent.connect.elasticsearch.ElasticsearchSinkConnectorConfig.MAX_BUFFERED_RECORDS_CONFIG;
import static io.confluent.connect.elasticsearch.ElasticsearchSinkConnectorConfig.MAX_IN_FLIGHT_REQUESTS_CONFIG;
import static io.confluent.connect.elasticsearch.ElasticsearchSinkConnectorConfig.MAX_RETRIES_CONFIG;
import static io.confluent.connect.elasticsearch.ElasticsearchSinkConnectorConfig.RETRY_BACKOFF_MS_CONFIG;
import static io.confluent.connect.elasticsearch.ElasticsearchSinkConnectorConfig.WRITE_METHOD_CONFIG;
import static org.junit.Assert.assertEquals;
import static org.junit.Assert.assertFalse;
import static org.junit.Assert.assertThrows;
import static org.junit.Assert.assertTrue;
import static org.mockito.ArgumentMatchers.any;
import static org.mockito.ArgumentMatchers.eq;
import static org.mockito.Mockito.mock;
import static org.mockito.Mockito.never;
import static org.mockito.Mockito.times;
import static org.mockito.Mockito.verify;
import static org.mockito.Mockito.when;

import io.confluent.connect.elasticsearch.ElasticsearchSinkConnectorConfig.BehaviorOnMalformedDoc;
import io.confluent.connect.elasticsearch.ElasticsearchSinkConnectorConfig.BehaviorOnNullValues;
import io.confluent.connect.elasticsearch.ElasticsearchSinkConnectorConfig.WriteMethod;
import io.confluent.connect.elasticsearch.helper.ElasticsearchContainer;
import io.confluent.connect.elasticsearch.helper.ElasticsearchHelperClient;
import io.confluent.connect.elasticsearch.helper.NetworkErrorContainer;
import java.io.IOException;
import java.util.HashMap;
import java.util.LinkedList;
import java.util.List;
import java.util.Map;
import java.util.Set;
import java.util.concurrent.CompletableFuture;
import java.util.concurrent.TimeUnit;
import org.apache.kafka.connect.data.Schema;
import org.apache.kafka.connect.data.SchemaBuilder;
import org.apache.kafka.connect.data.Struct;
import org.apache.kafka.connect.errors.ConnectException;
import org.apache.kafka.connect.sink.ErrantRecordReporter;
import org.apache.kafka.connect.sink.SinkRecord;
import org.elasticsearch.action.DocWriteRequest;
import org.elasticsearch.action.bulk.BulkItemResponse;
import org.elasticsearch.index.VersionType;
import org.elasticsearch.search.SearchHit;
import org.junit.After;
import org.junit.Before;
import org.junit.BeforeClass;
import org.junit.Test;

public class ElasticsearchClientTest extends ElasticsearchClientTestBase {

  @BeforeClass
  public static void setupBeforeAll() {
    container = ElasticsearchContainer.fromSystemProperties();
    container.start();
  }

  @Before
  public void setup() {
    index = TOPIC;
    props = ElasticsearchSinkConnectorConfigTest.addNecessaryProps(new HashMap<>());
    props.put(CONNECTION_URL_CONFIG, container.getConnectionUrl());
    props.put(IGNORE_KEY_CONFIG, "true");
    props.put(LINGER_MS_CONFIG, "1000");
    config = new ElasticsearchSinkConnectorConfig(props);
    converter = new DataConverter(config);
    helperClient = new ElasticsearchHelperClient(container.getConnectionUrl(), config,
        container.shouldStartClientInCompatibilityMode());
    helperClient.waitForConnection(30000);
    offsetTracker = mock(OffsetTracker.class);
  }

  @After
  public void cleanup() throws IOException {
    if (helperClient != null && helperClient.indexExists(index)){
      helperClient.deleteIndex(index, config.isDataStream());
    }
  }

  @Test
  public void testClose() {

    ElasticsearchClient client = new ElasticsearchClient(config, null, () -> offsetTracker.updateOffsets(), 1, "elasticsearch-sink");
    client.close();
  }

  @Test
  public void testCloseFails() throws Exception {
    props.put(BATCH_SIZE_CONFIG, "1");
    props.put(MAX_IN_FLIGHT_REQUESTS_CONFIG, "1");
    ElasticsearchClient client = new ElasticsearchClient(config, null, () -> offsetTracker.updateOffsets(), 1, "elasticsearch-sink") {
      @Override
      public void close() {
        try {
          if (!bulkProcessor.awaitClose(1, TimeUnit.MILLISECONDS)) {
            throw new ConnectException("Failed to process all outstanding requests in time.");
          }
        } catch (InterruptedException e) {}
      }
    };

    writeRecord(sinkRecord(0), client);
    assertThrows(
        "Failed to process all outstanding requests in time.",
        ConnectException.class,
        () -> client.close()
    );
    waitUntilRecordsInES(1);
  }

  @Test
  public void testCreateIndex() throws IOException {
    ElasticsearchClient client = new ElasticsearchClient(config, null, () -> offsetTracker.updateOffsets(), 1, "elasticsearch-sink");
    assertFalse(helperClient.indexExists(index));

    client.createIndexOrDataStream(index);
    assertTrue(helperClient.indexExists(index));
    client.close();
  }

  @Test
  public void testCreateExistingDataStream() throws Exception {
    props.put(DATA_STREAM_TYPE_CONFIG, DATA_STREAM_TYPE);
    props.put(DATA_STREAM_DATASET_CONFIG, DATA_STREAM_DATASET);
    config = new ElasticsearchSinkConnectorConfig(props);
    index = createIndexName(TOPIC);
    ElasticsearchClient client = new ElasticsearchClient(config, null, () -> offsetTracker.updateOffsets(), 1, "elasticsearch-sink");
    index = createIndexName(TOPIC);

    assertTrue(client.createIndexOrDataStream(index));
    assertTrue(helperClient.indexExists(index));
    assertFalse(client.createIndexOrDataStream(index));
    client.close();
  }

  @Test
  public void testCreateNewDataStream() throws Exception {
    props.put(DATA_STREAM_TYPE_CONFIG, DATA_STREAM_TYPE);
    props.put(DATA_STREAM_DATASET_CONFIG, DATA_STREAM_DATASET);
    config = new ElasticsearchSinkConnectorConfig(props);
    index = createIndexName(TOPIC);
    ElasticsearchClient client = new ElasticsearchClient(config, null, () -> offsetTracker.updateOffsets(), 1, "elasticsearch-sink");
    index = createIndexName(TOPIC);

    assertTrue(client.createIndexOrDataStream(index));
    assertTrue(helperClient.indexExists(index));
    client.close();
  }

  @Test
  public void testDoesNotCreateAlreadyExistingIndex() throws IOException {
    ElasticsearchClient client = new ElasticsearchClient(config, null, () -> offsetTracker.updateOffsets(), 1, "elasticsearch-sink");
    assertFalse(helperClient.indexExists(index));

    assertTrue(client.createIndexOrDataStream(index));
    assertTrue(helperClient.indexExists(index));

    assertFalse(client.createIndexOrDataStream(index));
    assertTrue(helperClient.indexExists(index));
    client.close();
  }

  @Test
  public void testIndexExists() throws IOException {
    ElasticsearchClient client = new ElasticsearchClient(config, null, () -> offsetTracker.updateOffsets(), 1, "elasticsearch-sink");
    assertFalse(helperClient.indexExists(index));

    assertTrue(client.createIndexOrDataStream(index));
    assertTrue(client.indexExists(index));
    client.close();
  }

  @Test
  public void testIndexDoesNotExist() throws IOException {
    ElasticsearchClient client = new ElasticsearchClient(config, null, () -> offsetTracker.updateOffsets(), 1, "elasticsearch-sink");
    assertFalse(helperClient.indexExists(index));

    assertFalse(client.indexExists(index));
    client.close();
  }

  @Test
  @SuppressWarnings("unchecked")
  public void testCreateMapping() throws IOException {
    ElasticsearchClient client = new ElasticsearchClient(config, null, () -> offsetTracker.updateOffsets(), 1, "elasticsearch-sink");
    client.createIndexOrDataStream(index);

    client.createMapping(index, schema());

    assertTrue(client.hasMapping(index));

    Map<String, Object> mapping = helperClient.getMapping(index).sourceAsMap();
    assertTrue(mapping.containsKey("properties"));
    Map<String, Object> props = (Map<String, Object>) mapping.get("properties");
    assertTrue(props.containsKey("offset"));
    assertTrue(props.containsKey("another"));
    Map<String, Object> offset = (Map<String, Object>) props.get("offset");
    assertEquals("integer", offset.get("type"));
    assertEquals(0, offset.get("null_value"));
    Map<String, Object> another = (Map<String, Object>) props.get("another");
    assertEquals("integer", another.get("type"));
    assertEquals(0, another.get("null_value"));
    client.close();
  }

  @Test
  public void testHasMapping() {
    ElasticsearchClient client = new ElasticsearchClient(config, null, () -> offsetTracker.updateOffsets(), 1, "elasticsearch-sink");
    client.createIndexOrDataStream(index);

    client.createMapping(index, schema());

    assertTrue(client.hasMapping(index));
    client.close();
  }

  @Test
  public void testDoesNotHaveMapping() {
    ElasticsearchClient client = new ElasticsearchClient(config, null, () -> offsetTracker.updateOffsets(), 1, "elasticsearch-sink");
    client.createIndexOrDataStream(index);

    assertFalse(client.hasMapping(index));
    client.close();
  }

  @Test
  public void testBuffersCorrectly() throws Exception {
    props.put(MAX_IN_FLIGHT_REQUESTS_CONFIG, "1");
    props.put(MAX_BUFFERED_RECORDS_CONFIG, "1");
    config = new ElasticsearchSinkConnectorConfig(props);
    ElasticsearchClient client = new ElasticsearchClient(config, null, () -> offsetTracker.updateOffsets(), 1, "elasticsearch-sink");
    client.createIndexOrDataStream(index);

    writeRecord(sinkRecord(0), client);
    assertEquals(1, client.numBufferedRecords.get());
    client.flush();

    waitUntilRecordsInES(1);
    assertEquals(1, helperClient.getDocCount(INDEX));
    assertEquals(0, client.numBufferedRecords.get());

    writeRecord(sinkRecord(1), client);
    assertEquals(1, client.numBufferedRecords.get());

    // will block until the previous record is flushed
    writeRecord(sinkRecord(2), client);
    assertEquals(1, client.numBufferedRecords.get());

    waitUntilRecordsInES(3);
    client.close();
  }

  @Test
  public void testFlush() throws Exception {
    props.put(LINGER_MS_CONFIG, String.valueOf(TimeUnit.DAYS.toMillis(1)));
    config = new ElasticsearchSinkConnectorConfig(props);
    ElasticsearchClient client = new ElasticsearchClient(config, null, () -> offsetTracker.updateOffsets(), 1, "elasticsearch-sink");
    client.createIndexOrDataStream(index);

    writeRecord(sinkRecord(0), client);
    assertEquals(0, helperClient.getDocCount(index)); // should be empty before flush

    client.flush();

    waitUntilRecordsInES(1);
    assertEquals(1, helperClient.getDocCount(index));
    client.close();
  }

  @Test
  public void testIndexRecord() throws Exception {
    ElasticsearchClient client = new ElasticsearchClient(config, null, () -> offsetTracker.updateOffsets(), 1, "elasticsearch-sink");
    client.createIndexOrDataStream(index);

    writeRecord(sinkRecord(0), client);
    client.flush();

    waitUntilRecordsInES(1);
    assertEquals(1, helperClient.getDocCount(index));
    client.close();
  }

  @Test
  public void testDeleteRecord() throws Exception {
    props.put(BEHAVIOR_ON_NULL_VALUES_CONFIG, BehaviorOnNullValues.DELETE.name());
    props.put(IGNORE_KEY_CONFIG, "false");
    config = new ElasticsearchSinkConnectorConfig(props);
    converter = new DataConverter(config);
    ElasticsearchClient client = new ElasticsearchClient(config, null, () -> offsetTracker.updateOffsets(), 1, "elasticsearch-sink");
    client.createIndexOrDataStream(index);

    writeRecord(sinkRecord("key0", 0), client);
    writeRecord(sinkRecord("key1", 1), client);
    client.flush();

    waitUntilRecordsInES(2);

    // delete 1
    SinkRecord deleteRecord = sinkRecord("key0", null, null, 3);
    writeRecord(deleteRecord, client);

    waitUntilRecordsInES(1);
    client.close();
  }

  @Test
  public void testUpsertRecords() throws Exception {
    props.put(WRITE_METHOD_CONFIG, WriteMethod.UPSERT.name());
    props.put(IGNORE_KEY_CONFIG, "false");
    config = new ElasticsearchSinkConnectorConfig(props);
    converter = new DataConverter(config);
    ElasticsearchClient client = new ElasticsearchClient(config, null, () -> offsetTracker.updateOffsets(), 1, "elasticsearch-sink");
    client.createIndexOrDataStream(index);

    writeRecord(sinkRecord("key0", 0), client);
    writeRecord(sinkRecord("key1", 1), client);
    client.flush();

    waitUntilRecordsInES(2);

    // create modified record for upsert
    Schema schema = SchemaBuilder
        .struct()
        .name("record")
        .field("offset", SchemaBuilder.int32().defaultValue(0).build())
        .field("another", SchemaBuilder.int32().defaultValue(0).build())
        .build();

    Struct value = new Struct(schema).put("offset", 2);
    SinkRecord upsertRecord = sinkRecord("key0", schema, value, 2);
    Struct value2 = new Struct(schema).put("offset", 3);
    SinkRecord upsertRecord2 = sinkRecord("key0", schema, value2, 3);

    // upsert 2, write another
    writeRecord(upsertRecord, client);
    writeRecord(upsertRecord2, client);
    writeRecord(sinkRecord("key2", 4), client);
    client.flush();

    waitUntilRecordsInES(3);
    for (SearchHit hit : helperClient.search(index)) {
      if (hit.getId().equals("key0")) {
        assertEquals(3, hit.getSourceAsMap().get("offset"));
        assertEquals(0, hit.getSourceAsMap().get("another"));
      }
    }

    client.close();
  }

  @Test
  public void testIgnoreBadRecord() throws Exception {
    props.put(BEHAVIOR_ON_MALFORMED_DOCS_CONFIG, BehaviorOnMalformedDoc.IGNORE.name());
    config = new ElasticsearchSinkConnectorConfig(props);
    converter = new DataConverter(config);

    ElasticsearchClient client = new ElasticsearchClient(config, null, () -> offsetTracker.updateOffsets(), 1, "elasticsearch-sink");
    client.createIndexOrDataStream(index);
    client.createMapping(index, schema());

    Schema schema = SchemaBuilder
        .struct()
        .name("record")
        .field("not_mapped_field", SchemaBuilder.int32().defaultValue(0).build())
        .build();
    Struct value = new Struct(schema).put("not_mapped_field", 420);
    SinkRecord badRecord = sinkRecord("key", schema, value, 0);

    writeRecord(sinkRecord(0), client);
    client.flush();

    writeRecord(badRecord, client);
    client.flush();

    writeRecord(sinkRecord(1), client);
    client.flush();

    waitUntilRecordsInES(2);
    assertEquals(2, helperClient.getDocCount(index));
    client.close();
  }

  @Test(expected = ConnectException.class)
  public void testFailOnBadRecord() throws Exception {
    ElasticsearchClient client = new ElasticsearchClient(config, null, () -> offsetTracker.updateOffsets(), 1, "elasticsearch-sink");
    client.createIndexOrDataStream(index);
    client.createMapping(index, schema());

    Schema schema = SchemaBuilder
        .struct()
        .name("record")
        .field("offset", SchemaBuilder.bool().defaultValue(false).build())
        .build();
    Struct value = new Struct(schema).put("offset", false);
    SinkRecord badRecord = sinkRecord("key", schema, value, 0);

    writeRecord(sinkRecord(0), client);
    client.flush();

    waitUntilRecordsInES(1);
    writeRecord(badRecord, client);
    client.flush();

    // consecutive index calls should cause exception
    try {
      for (int i = 0; i < 5; i++) {
        writeRecord(sinkRecord(i + 1), client);
        client.flush();
        waitUntilRecordsInES(i + 2);
      }
    } catch (ConnectException e) {
      client.close();
      throw e;
    }
  }

  @Test
  public void testRetryRecordsOnSocketTimeoutFailure() throws Exception {
    props.put(LINGER_MS_CONFIG, "60000");
    props.put(BATCH_SIZE_CONFIG, "2");
    props.put(MAX_RETRIES_CONFIG, "100");
    props.put(RETRY_BACKOFF_MS_CONFIG, "1000");
    props.put(MAX_IN_FLIGHT_REQUESTS_CONFIG, "1");
    config = new ElasticsearchSinkConnectorConfig(props);
    converter = new DataConverter(config);

    // mock bulk processor to throw errors
    ElasticsearchClient client = new ElasticsearchClient(config, null, () -> offsetTracker.updateOffsets(), 1, "elasticsearch-sink");
    client.createIndexOrDataStream(index);

    // bring down ES service
    NetworkErrorContainer delay = new NetworkErrorContainer(container.getContainerName());
    delay.start();

    // attempt a write
    writeRecord(sinkRecord(0), client);
    client.flush();

    // keep the ES service down for a couple of timeouts
    Thread.sleep(config.readTimeoutMs() * 4L);

    // bring up ES service
    delay.stop();

    waitUntilRecordsInES(1);
  }

  /**
   * Test that verifies the following when behavior.on.malformed.docs is set to IGNORE:
   * - The reporter is called which reports all the errors along with bad records to DLQ.
   * - The connector doesn't fail and keeps processing other records.
   *
   * @throws Exception
   */
  @Test
  public void testReporter() throws Exception {
    props.put(IGNORE_KEY_CONFIG, "false");
    props.put(BEHAVIOR_ON_MALFORMED_DOCS_CONFIG, BehaviorOnMalformedDoc.IGNORE.name());
    config = new ElasticsearchSinkConnectorConfig(props);
    converter = new DataConverter(config);

    ErrantRecordReporter reporter = mock(ErrantRecordReporter.class);
    when(reporter.report(any(), any()))
            .thenReturn(CompletableFuture.completedFuture(null));
    ElasticsearchClient client = new ElasticsearchClient(config, reporter, () -> offsetTracker.updateOffsets(), 1, "elasticsearch-sink");
    client.createIndexOrDataStream(index);
    client.createMapping(index, schema());

    Schema schema = SchemaBuilder
        .struct()
        .name("record")
        .field("offset", SchemaBuilder.bool().defaultValue(false).build())
        .build();
    Struct value = new Struct(schema).put("offset", false);
    SinkRecord badRecord = sinkRecord("key0", schema, value, 1);

    writeRecord(sinkRecord("key0", 0), client);
    client.flush();
    waitUntilRecordsInES(1);

    writeRecord(badRecord, client);
    client.flush();

    // failed requests take a bit longer
    for (int i = 2; i < 7; i++) {
      writeRecord(sinkRecord("key" + i, i + 1), client);
      client.flush();
      waitUntilRecordsInES(i);
    }

    verify(reporter, times(1)).report(eq(badRecord), any(Throwable.class));
    client.close();
  }

  /**
   * Test that verifies the following when behavior.on.malformed.docs is set to FAIL:
   * - The reporter is called which reports all the errors along with bad records to DLQ
   * - The connector fails as expected and throws ConnectException.
   *
   * @throws Exception
   */
  @Test(expected = ConnectException.class)
  public void testReporterWithFail() throws Exception {
    props.put(IGNORE_KEY_CONFIG, "false");
    props.put(BEHAVIOR_ON_MALFORMED_DOCS_CONFIG, BehaviorOnMalformedDoc.FAIL.name());
    config = new ElasticsearchSinkConnectorConfig(props);
    converter = new DataConverter(config);

    ErrantRecordReporter reporter = mock(ErrantRecordReporter.class);
    when(reporter.report(any(), any()))
            .thenReturn(CompletableFuture.completedFuture(null));
    ElasticsearchClient client = new ElasticsearchClient(config, reporter, () -> offsetTracker.updateOffsets(), 1, "elasticsearch-sink");
    client.createIndexOrDataStream(index);
    client.createMapping(index, schema());

    Schema schema = SchemaBuilder
            .struct()
            .name("record")
            .field("offset", SchemaBuilder.bool().defaultValue(false).build())
            .build();
    Struct value = new Struct(schema).put("offset", false);
    SinkRecord badRecord = sinkRecord("key0", schema, value, 1);

    writeRecord(sinkRecord("key0", 0), client);
    client.flush();
    waitUntilRecordsInES(1);

    writeRecord(badRecord, client);
    client.flush();

    // failed requests take a bit longer
    for (int i = 2; i < 7; i++) {
      writeRecord(sinkRecord("key" + i, i + 1), client);
      client.flush();
      waitUntilRecordsInES(i);
    }

    verify(reporter, times(1)).report(eq(badRecord), any(Throwable.class));
    client.close();
  }

  @Test
  public void testReporterNotCalled() throws Exception {
    ErrantRecordReporter reporter = mock(ErrantRecordReporter.class);
    ElasticsearchClient client = new ElasticsearchClient(config, reporter, () -> offsetTracker.updateOffsets(), 1, "elasticsearch-sink");
    client.createIndexOrDataStream(index);

    writeRecord(sinkRecord(0), client);
    writeRecord(sinkRecord(1), client);
    writeRecord(sinkRecord(2), client);
    client.flush();

    waitUntilRecordsInES(3);
    assertEquals(3, helperClient.getDocCount(index));
    verify(reporter, never()).report(eq(sinkRecord(0)), any(Throwable.class));
    client.close();
  }


  /**
   * Cause a version conflict error.
   * Assumes that Elasticsearch VersionType is 'EXTERNAL' for the records
   * @param client The Elasticsearch client object to which to send records
   * @return List of duplicated SinkRecord objects
   */
  private List<SinkRecord> causeExternalVersionConflictError(ElasticsearchClient client) throws InterruptedException {
    client.createIndexOrDataStream(index);

    final int conflict_record_count = 2;

    int offset = 0;

    // Sequentially increase out record version (which comes from the offset)
    for (; offset < conflict_record_count; ++offset) {
      writeRecord(sinkRecord(offset), client);
    }

    List<SinkRecord> conflict_list = new LinkedList<SinkRecord>();

    // Write the second half and keep the records
    for (; offset < conflict_record_count * 2; ++offset) {
      SinkRecord sink_record = sinkRecord(offset);
      writeRecord(sink_record, client);
      conflict_list.add(sink_record);
    }

    client.flush();
    client.waitForInFlightRequests();

    // At the end of the day, it's just one record being overwritten
    waitUntilRecordsInES(1);

    // Duplicates arbitrarily in reverse order

    for (SinkRecord sink_record : conflict_list) {
      writeRecord(sink_record, client);
    }

    client.flush();
    client.waitForInFlightRequests();

    return conflict_list;
  }

  /**
   * If the record version is set to VersionType.EXTERNAL (normal case for non-streaming),
   * then same or less version number will throw a version conflict exception.
   * @throws Exception will be thrown if the test fails
   */
  @Test
  public void testExternalVersionConflictReporterNotCalled() throws Exception {
    props.put(IGNORE_KEY_CONFIG, "false");
    config = new ElasticsearchSinkConnectorConfig(props);
    converter = new DataConverter(config);

    ErrantRecordReporter reporter = mock(ErrantRecordReporter.class);
    ElasticsearchClient client = new ElasticsearchClient(config, reporter, () -> offsetTracker.updateOffsets(), 1, "elasticsearch-sink");

    List<SinkRecord> duplicate_records = causeExternalVersionConflictError(client);

    // Make sure that no error was reported for any record(s)
    for (SinkRecord duplicated_record : duplicate_records) {
      verify(reporter, never()).report(eq(duplicated_record), any(Throwable.class));
    }
    client.close();
  }

  /**
   * If the record version is set to VersionType.INTERNAL (normal case streaming/logging),
   * then same or less version number will throw a version conflict exception.
   * In this test, we are checking that the client function `handleResponse`
   * properly reports an error for seeing the version conflict error along with
   * VersionType of INTERNAL.  We still actually cause the error via an external
   * version conflict error, but flip the version type to internal before it is interpreted.
   * @throws Exception will be thrown if the test fails
   */
  @Test
  public void testHandleResponseInternalVersionConflictReporterCalled() throws Exception {
    props.put(IGNORE_KEY_CONFIG, "false");
    config = new ElasticsearchSinkConnectorConfig(props);
    converter = new DataConverter(config);

    ErrantRecordReporter reporter = mock(ErrantRecordReporter.class);

    // We will cause a version conflict error, but test that handleResponse()
    // correctly reports the error when it interprets the version conflict as
    // "INTERNAL" (version maintained by Elasticsearch) rather than
    // "EXTERNAL" (version maintained by the connector as kafka offset)
    ElasticsearchClient client = new ElasticsearchClient(config, reporter, () -> offsetTracker.updateOffsets(), 1, "elasticsearch-sink") {
      protected boolean handleResponse(BulkItemResponse response, DocWriteRequest<?> request,
                                    long executionId) {
        // Make it think it was an internal version conflict.
        // Note that we don't make any attempt to reset the response version number,
        // which will be -1 here.
        request.versionType(VersionType.INTERNAL);
        return super.handleResponse(response, request, executionId);
      }
    };

    List<SinkRecord> duplicate_records = causeExternalVersionConflictError(client);

    // Make sure that error was reported for either offset [1, 2] record(s)
    for (SinkRecord duplicated_record : duplicate_records) {
      verify(reporter, times(1)).report(eq(duplicated_record), any(Throwable.class));
    }
    client.close();
  }

  @Test
  public void testNoVersionConflict() throws Exception {
    props.put(IGNORE_KEY_CONFIG, "false");
    props.put(WRITE_METHOD_CONFIG, WriteMethod.UPSERT.name());
    config = new ElasticsearchSinkConnectorConfig(props);
    converter = new DataConverter(config);

    ErrantRecordReporter reporter = mock(ErrantRecordReporter.class);
    ErrantRecordReporter reporter2 = mock(ErrantRecordReporter.class);
    ElasticsearchClient client = new ElasticsearchClient(config, reporter, () -> offsetTracker.updateOffsets(), 1, "elasticsearch-sink");
    ElasticsearchClient client2 = new ElasticsearchClient(config, reporter2, () -> offsetTracker.updateOffsets(), 1, "elasticsearch-sink");

    client.createIndexOrDataStream(index);

    writeRecord(sinkRecord(0), client);
    writeRecord(sinkRecord(1), client2);
    writeRecord(sinkRecord(2), client);
    writeRecord(sinkRecord(3), client2);
    writeRecord(sinkRecord(4), client);
    writeRecord(sinkRecord(5), client2);

    waitUntilRecordsInES(1);
    assertEquals(1, helperClient.getDocCount(index));
    verify(reporter, never()).report(any(SinkRecord.class), any(Throwable.class));
    verify(reporter2, never()).report(any(SinkRecord.class), any(Throwable.class));
    client.close();
    client2.close();
  }

  @Test
<<<<<<< HEAD
  public void testSsl() throws Exception {
    container.close();
    container = ElasticsearchContainer.fromSystemProperties().withSslEnabled(true);
    container.start();

    String address = container.getConnectionUrl(false);
    props.put(CONNECTION_URL_CONFIG, address);
    props.put(CONNECTION_USERNAME_CONFIG, ELASTIC_SUPERUSER_NAME);
    props.put(CONNECTION_PASSWORD_CONFIG, ELASTIC_SUPERUSER_PASSWORD);
    props.put(SECURITY_PROTOCOL_CONFIG, SecurityProtocol.SSL.name());
    props.put(SSL_CONFIG_PREFIX + SslConfigs.SSL_KEYSTORE_LOCATION_CONFIG, container.getKeystorePath());
    props.put(SSL_CONFIG_PREFIX + SslConfigs.SSL_KEYSTORE_PASSWORD_CONFIG, container.getKeystorePassword());
    props.put(SSL_CONFIG_PREFIX + SslConfigs.SSL_TRUSTSTORE_LOCATION_CONFIG, container.getTruststorePath());
    props.put(SSL_CONFIG_PREFIX + SslConfigs.SSL_TRUSTSTORE_PASSWORD_CONFIG, container.getTruststorePassword());
    props.put(SSL_CONFIG_PREFIX + SslConfigs.SSL_KEY_PASSWORD_CONFIG, container.getKeyPassword());
    config = new ElasticsearchSinkConnectorConfig(props);
    converter = new DataConverter(config);

    ElasticsearchClient client = new ElasticsearchClient(config, null, () -> offsetTracker.updateOffsets(), 1, "elasticsearch-sink");
    helperClient = new ElasticsearchHelperClient(address, config,
        container.shouldStartClientInCompatibilityMode());
    client.createIndexOrDataStream(index);

    writeRecord(sinkRecord(0), client);
    client.flush();

    waitUntilRecordsInES(1);
    assertEquals(1, helperClient.getDocCount(index));
    client.close();
    helperClient = null;

    container.close();
    container = ElasticsearchContainer.fromSystemProperties();
    container.start();
  }

  @Test
=======
>>>>>>> bb95851e
  public void testWriteDataStreamInjectTimestamp() throws Exception {
    props.put(DATA_STREAM_TYPE_CONFIG, DATA_STREAM_TYPE);
    props.put(DATA_STREAM_DATASET_CONFIG, DATA_STREAM_DATASET);
    config = new ElasticsearchSinkConnectorConfig(props);
    converter = new DataConverter(config);
    ElasticsearchClient client = new ElasticsearchClient(config, null, () -> offsetTracker.updateOffsets(), 1, "elasticsearch-sink");
    index = createIndexName(TOPIC);

    assertTrue(client.createIndexOrDataStream(index));
    assertTrue(helperClient.indexExists(index));

    // Sink Record does not include the @timestamp field in its value.
    writeRecord(sinkRecord(0), client);
    client.flush();

    waitUntilRecordsInES(1);
    assertEquals(1, helperClient.getDocCount(index));
    client.close();
  }

  @Test
  public void testConnectionUrlExtraSlash() {
    props.put(CONNECTION_URL_CONFIG, container.getConnectionUrl() + "/");
    config = new ElasticsearchSinkConnectorConfig(props);
    ElasticsearchClient client = new ElasticsearchClient(config, null, () -> offsetTracker.updateOffsets(), 1, "elasticsearch-sink");
<<<<<<< HEAD
    client.close();
  }
  @Test
  public void testThreadNamingWithConnectorNameAndTaskId() throws Exception {
    props.put(MAX_IN_FLIGHT_REQUESTS_CONFIG, "2");
    props.put(BATCH_SIZE_CONFIG, "1"); // Force small batches to create multiple threads
    props.put(LINGER_MS_CONFIG, "100"); // Reduce linger time to process batches quickly
    props.put(ElasticsearchSinkTaskConfig.TASK_ID_CONFIG, "1");
    props.put("name", "elasticsearch-sink");
    ElasticsearchSinkTaskConfig taskConfig = new ElasticsearchSinkTaskConfig(props);

    ElasticsearchClient client = new ElasticsearchClient(taskConfig, null, () -> offsetTracker.updateOffsets(),
            1, "elasticsearch-sink");
    client.createIndexOrDataStream(index);

    // Trigger bulk operations to create threads
    for (int i = 0; i < 10; i++) {
      writeRecord(sinkRecord(i), client);
    }
    client.flush();
    waitUntilRecordsInES(10);

    // Expected thread name pattern should be: {connectorName}-{taskId}-elasticsearch-bulk-executor-{number}
    String expectedPrefix = "elasticsearch-sink-1-elasticsearch-bulk-executor-";

    // Check that threads with the expected name pattern exist
    Set<String> threadNames = Thread.getAllStackTraces().keySet().stream()
            .map(Thread::getName)
            .filter(name -> name.startsWith(expectedPrefix))
            .collect(java.util.stream.Collectors.toSet());

    assertTrue("Expected threads with prefix " + expectedPrefix + " to exist",
            !threadNames.isEmpty());

    // Verify thread names follow the expected pattern
    for (String threadName : threadNames) {
      assertTrue("Thread name should start with expected prefix",
              threadName.startsWith(expectedPrefix));

      String suffix = threadName.substring(expectedPrefix.length());
      assertTrue("Thread name should end with a number", suffix.matches("\\d+"));
    }

=======
>>>>>>> bb95851e
    client.close();
  }
  @Test
  public void testThreadNamingWithConnectorNameAndTaskId() throws Exception {
    props.put(MAX_IN_FLIGHT_REQUESTS_CONFIG, "2");
    props.put(BATCH_SIZE_CONFIG, "1"); // Force small batches to create multiple threads
    props.put(LINGER_MS_CONFIG, "100"); // Reduce linger time to process batches quickly
    props.put(ElasticsearchSinkTaskConfig.TASK_ID_CONFIG, "1");
    props.put("name", "elasticsearch-sink");
    ElasticsearchSinkTaskConfig taskConfig = new ElasticsearchSinkTaskConfig(props);

    ElasticsearchClient client = new ElasticsearchClient(taskConfig, null, () -> offsetTracker.updateOffsets(),
            1, "elasticsearch-sink");
    client.createIndexOrDataStream(index);

    // Trigger bulk operations to create threads
    for (int i = 0; i < 10; i++) {
      writeRecord(sinkRecord(i), client);
    }
    client.flush();
    waitUntilRecordsInES(10);

    // Expected thread name pattern should be: {connectorName}-{taskId}-elasticsearch-bulk-executor-{number}
    String expectedPrefix = "elasticsearch-sink-1-elasticsearch-bulk-executor-";

    // Check that threads with the expected name pattern exist
    Set<String> threadNames = Thread.getAllStackTraces().keySet().stream()
            .map(Thread::getName)
            .filter(name -> name.startsWith(expectedPrefix))
            .collect(java.util.stream.Collectors.toSet());

    assertTrue("Expected threads with prefix " + expectedPrefix + " to exist",
            !threadNames.isEmpty());

    // Verify thread names follow the expected pattern
    for (String threadName : threadNames) {
      assertTrue("Thread name should start with expected prefix",
              threadName.startsWith(expectedPrefix));

      String suffix = threadName.substring(expectedPrefix.length());
      assertTrue("Thread name should end with a number", suffix.matches("\\d+"));
    }

    client.close();
  }
}<|MERGE_RESOLUTION|>--- conflicted
+++ resolved
@@ -718,46 +718,6 @@
   }
 
   @Test
-<<<<<<< HEAD
-  public void testSsl() throws Exception {
-    container.close();
-    container = ElasticsearchContainer.fromSystemProperties().withSslEnabled(true);
-    container.start();
-
-    String address = container.getConnectionUrl(false);
-    props.put(CONNECTION_URL_CONFIG, address);
-    props.put(CONNECTION_USERNAME_CONFIG, ELASTIC_SUPERUSER_NAME);
-    props.put(CONNECTION_PASSWORD_CONFIG, ELASTIC_SUPERUSER_PASSWORD);
-    props.put(SECURITY_PROTOCOL_CONFIG, SecurityProtocol.SSL.name());
-    props.put(SSL_CONFIG_PREFIX + SslConfigs.SSL_KEYSTORE_LOCATION_CONFIG, container.getKeystorePath());
-    props.put(SSL_CONFIG_PREFIX + SslConfigs.SSL_KEYSTORE_PASSWORD_CONFIG, container.getKeystorePassword());
-    props.put(SSL_CONFIG_PREFIX + SslConfigs.SSL_TRUSTSTORE_LOCATION_CONFIG, container.getTruststorePath());
-    props.put(SSL_CONFIG_PREFIX + SslConfigs.SSL_TRUSTSTORE_PASSWORD_CONFIG, container.getTruststorePassword());
-    props.put(SSL_CONFIG_PREFIX + SslConfigs.SSL_KEY_PASSWORD_CONFIG, container.getKeyPassword());
-    config = new ElasticsearchSinkConnectorConfig(props);
-    converter = new DataConverter(config);
-
-    ElasticsearchClient client = new ElasticsearchClient(config, null, () -> offsetTracker.updateOffsets(), 1, "elasticsearch-sink");
-    helperClient = new ElasticsearchHelperClient(address, config,
-        container.shouldStartClientInCompatibilityMode());
-    client.createIndexOrDataStream(index);
-
-    writeRecord(sinkRecord(0), client);
-    client.flush();
-
-    waitUntilRecordsInES(1);
-    assertEquals(1, helperClient.getDocCount(index));
-    client.close();
-    helperClient = null;
-
-    container.close();
-    container = ElasticsearchContainer.fromSystemProperties();
-    container.start();
-  }
-
-  @Test
-=======
->>>>>>> bb95851e
   public void testWriteDataStreamInjectTimestamp() throws Exception {
     props.put(DATA_STREAM_TYPE_CONFIG, DATA_STREAM_TYPE);
     props.put(DATA_STREAM_DATASET_CONFIG, DATA_STREAM_DATASET);
@@ -783,7 +743,6 @@
     props.put(CONNECTION_URL_CONFIG, container.getConnectionUrl() + "/");
     config = new ElasticsearchSinkConnectorConfig(props);
     ElasticsearchClient client = new ElasticsearchClient(config, null, () -> offsetTracker.updateOffsets(), 1, "elasticsearch-sink");
-<<<<<<< HEAD
     client.close();
   }
   @Test
@@ -827,51 +786,6 @@
       assertTrue("Thread name should end with a number", suffix.matches("\\d+"));
     }
 
-=======
->>>>>>> bb95851e
-    client.close();
-  }
-  @Test
-  public void testThreadNamingWithConnectorNameAndTaskId() throws Exception {
-    props.put(MAX_IN_FLIGHT_REQUESTS_CONFIG, "2");
-    props.put(BATCH_SIZE_CONFIG, "1"); // Force small batches to create multiple threads
-    props.put(LINGER_MS_CONFIG, "100"); // Reduce linger time to process batches quickly
-    props.put(ElasticsearchSinkTaskConfig.TASK_ID_CONFIG, "1");
-    props.put("name", "elasticsearch-sink");
-    ElasticsearchSinkTaskConfig taskConfig = new ElasticsearchSinkTaskConfig(props);
-
-    ElasticsearchClient client = new ElasticsearchClient(taskConfig, null, () -> offsetTracker.updateOffsets(),
-            1, "elasticsearch-sink");
-    client.createIndexOrDataStream(index);
-
-    // Trigger bulk operations to create threads
-    for (int i = 0; i < 10; i++) {
-      writeRecord(sinkRecord(i), client);
-    }
-    client.flush();
-    waitUntilRecordsInES(10);
-
-    // Expected thread name pattern should be: {connectorName}-{taskId}-elasticsearch-bulk-executor-{number}
-    String expectedPrefix = "elasticsearch-sink-1-elasticsearch-bulk-executor-";
-
-    // Check that threads with the expected name pattern exist
-    Set<String> threadNames = Thread.getAllStackTraces().keySet().stream()
-            .map(Thread::getName)
-            .filter(name -> name.startsWith(expectedPrefix))
-            .collect(java.util.stream.Collectors.toSet());
-
-    assertTrue("Expected threads with prefix " + expectedPrefix + " to exist",
-            !threadNames.isEmpty());
-
-    // Verify thread names follow the expected pattern
-    for (String threadName : threadNames) {
-      assertTrue("Thread name should start with expected prefix",
-              threadName.startsWith(expectedPrefix));
-
-      String suffix = threadName.substring(expectedPrefix.length());
-      assertTrue("Thread name should end with a number", suffix.matches("\\d+"));
-    }
-
     client.close();
   }
 }