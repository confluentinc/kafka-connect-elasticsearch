--- conflicted
+++ resolved
@@ -73,15 +73,12 @@
 
 public class ElasticsearchClientTest {
 
-<<<<<<< HEAD
+  private static final String INDEX = "index";
+  private static final String ELASTIC_SUPERUSER_NAME = "elastic";
+  private static final String ELASTIC_SUPERUSER_PASSWORD = "elastic";
   private static final String TOPIC = "index";
   private static final String DATA_STREAM_TYPE = "logs";
   private static final String DATA_STREAM_DATASET = "dataset";
-=======
-  private static final String INDEX = "index";
-  private static final String ELASTIC_SUPERUSER_NAME = "elastic";
-  private static final String ELASTIC_SUPERUSER_PASSWORD = "elastic";
->>>>>>> 0f562575
 
   private static ElasticsearchContainer container;
 
