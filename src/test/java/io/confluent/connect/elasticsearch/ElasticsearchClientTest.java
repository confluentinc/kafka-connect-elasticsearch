/*
 * Copyright 2020 Confluent Inc.
 *
 * Licensed under the Confluent Community License (the "License"); you may not use
 * this file except in compliance with the License.  You may obtain a copy of the
 * License at
 *
 * http://www.confluent.io/confluent-community-license
 *
 * Unless required by applicable law or agreed to in writing, software
 * distributed under the License is distributed on an "AS IS" BASIS, WITHOUT
 * WARRANTIES OF ANY KIND, either express or implied.  See the License for the
 * specific language governing permissions and limitations under the License.
 */

package io.confluent.connect.elasticsearch;

import static io.confluent.connect.elasticsearch.ElasticsearchSinkConnectorConfig.BATCH_SIZE_CONFIG;
import static io.confluent.connect.elasticsearch.ElasticsearchSinkConnectorConfig.BEHAVIOR_ON_MALFORMED_DOCS_CONFIG;
import static io.confluent.connect.elasticsearch.ElasticsearchSinkConnectorConfig.BEHAVIOR_ON_NULL_VALUES_CONFIG;
import static io.confluent.connect.elasticsearch.ElasticsearchSinkConnectorConfig.CONNECTION_PASSWORD_CONFIG;
import static io.confluent.connect.elasticsearch.ElasticsearchSinkConnectorConfig.CONNECTION_URL_CONFIG;
import static io.confluent.connect.elasticsearch.ElasticsearchSinkConnectorConfig.CONNECTION_USERNAME_CONFIG;
import static io.confluent.connect.elasticsearch.ElasticsearchSinkConnectorConfig.DATA_STREAM_DATASET_CONFIG;
import static io.confluent.connect.elasticsearch.ElasticsearchSinkConnectorConfig.DATA_STREAM_TYPE_CONFIG;
import static io.confluent.connect.elasticsearch.ElasticsearchSinkConnectorConfig.IGNORE_KEY_CONFIG;
import static io.confluent.connect.elasticsearch.ElasticsearchSinkConnectorConfig.LINGER_MS_CONFIG;
import static io.confluent.connect.elasticsearch.ElasticsearchSinkConnectorConfig.MAX_BUFFERED_RECORDS_CONFIG;
import static io.confluent.connect.elasticsearch.ElasticsearchSinkConnectorConfig.MAX_IN_FLIGHT_REQUESTS_CONFIG;
import static io.confluent.connect.elasticsearch.ElasticsearchSinkConnectorConfig.MAX_RETRIES_CONFIG;
import static io.confluent.connect.elasticsearch.ElasticsearchSinkConnectorConfig.RETRY_BACKOFF_MS_CONFIG;
import static io.confluent.connect.elasticsearch.ElasticsearchSinkConnectorConfig.SECURITY_PROTOCOL_CONFIG;
import static io.confluent.connect.elasticsearch.ElasticsearchSinkConnectorConfig.SSL_CONFIG_PREFIX;
import static io.confluent.connect.elasticsearch.ElasticsearchSinkConnectorConfig.WRITE_METHOD_CONFIG;
import static org.junit.Assert.assertEquals;
import static org.junit.Assert.assertFalse;
import static org.junit.Assert.assertThrows;
import static org.junit.Assert.assertTrue;
import static org.mockito.ArgumentMatchers.any;
import static org.mockito.ArgumentMatchers.eq;
import static org.mockito.Mockito.mock;
import static org.mockito.Mockito.never;
import static org.mockito.Mockito.times;
import static org.mockito.Mockito.verify;

import io.confluent.connect.elasticsearch.ElasticsearchSinkConnectorConfig.BehaviorOnMalformedDoc;
import io.confluent.connect.elasticsearch.ElasticsearchSinkConnectorConfig.BehaviorOnNullValues;
import io.confluent.connect.elasticsearch.ElasticsearchSinkConnectorConfig.SecurityProtocol;
import io.confluent.connect.elasticsearch.ElasticsearchSinkConnectorConfig.WriteMethod;
import io.confluent.connect.elasticsearch.helper.ElasticsearchContainer;
import io.confluent.connect.elasticsearch.helper.ElasticsearchHelperClient;
import io.confluent.connect.elasticsearch.helper.NetworkErrorContainer;
import java.io.IOException;
import java.util.HashMap;
import java.util.Map;
import java.util.concurrent.TimeUnit;
import org.apache.kafka.common.config.SslConfigs;
import org.apache.kafka.common.record.TimestampType;
import org.apache.kafka.connect.data.Schema;
import org.apache.kafka.connect.data.SchemaBuilder;
import org.apache.kafka.connect.data.Struct;
import org.apache.kafka.connect.errors.ConnectException;
import org.apache.kafka.connect.sink.ErrantRecordReporter;
import org.apache.kafka.connect.sink.SinkRecord;
import org.apache.kafka.test.TestUtils;
import org.elasticsearch.ElasticsearchStatusException;
import org.elasticsearch.search.SearchHit;
import org.junit.After;
import org.junit.AfterClass;
import org.junit.Before;
import org.junit.BeforeClass;
import org.junit.Test;

public class ElasticsearchClientTest {

  private static final String INDEX = "index";
  private static final String ELASTIC_SUPERUSER_NAME = "elastic";
  private static final String ELASTIC_SUPERUSER_PASSWORD = "elastic";
  private static final String TOPIC = "index";
  private static final String DATA_STREAM_TYPE = "logs";
  private static final String DATA_STREAM_DATASET = "dataset";

  private static ElasticsearchContainer container;

  private DataConverter converter;
  private ElasticsearchHelperClient helperClient;
  private ElasticsearchSinkConnectorConfig config;
  private Map<String, String> props;
  private String index;

  @BeforeClass
  public static void setupBeforeAll() {
    container = ElasticsearchContainer.fromSystemProperties();
    container.start();
  }

  @AfterClass
  public static void cleanupAfterAll() {
    container.close();
  }

  @Before
  public void setup() {
    index = TOPIC;
    props = ElasticsearchSinkConnectorConfigTest.addNecessaryProps(new HashMap<>());
    props.put(CONNECTION_URL_CONFIG, container.getConnectionUrl());
    props.put(IGNORE_KEY_CONFIG, "true");
    props.put(LINGER_MS_CONFIG, "1000");
    config = new ElasticsearchSinkConnectorConfig(props);
    converter = new DataConverter(config);
    helperClient = new ElasticsearchHelperClient(container.getConnectionUrl(), config);
  }

  @After
  public void cleanup() throws IOException {
    if (helperClient != null && helperClient.indexExists(index)){
      helperClient.deleteIndex(index, config.isDataStream());
    }
  }

  @Test
  public void testClose() {
    ElasticsearchClient client = new ElasticsearchClient(config, null);
    client.close();
  }

  @Test
  public void testCloseFails() throws Exception {
    props.put(BATCH_SIZE_CONFIG, "1");
    props.put(MAX_IN_FLIGHT_REQUESTS_CONFIG, "1");
    ElasticsearchClient client = new ElasticsearchClient(config, null) {
      @Override
      public void close() {
        try {
          if (!bulkProcessor.awaitClose(1, TimeUnit.MILLISECONDS)) {
            throw new ConnectException("Failed to process all outstanding requests in time.");
          }
        } catch (InterruptedException e) {}
      }
    };

    writeRecord(sinkRecord(0), client);
    assertThrows(
        "Failed to process all outstanding requests in time.",
        ConnectException.class,
        () -> client.close()
    );
    waitUntilRecordsInES(1);
  }

  @Test
  public void testCreateIndex() throws IOException {
    ElasticsearchClient client = new ElasticsearchClient(config, null);
    assertFalse(helperClient.indexExists(index));

    client.createIndexOrDataStream(index);
    assertTrue(helperClient.indexExists(index));
    client.close();
  }

  @Test
  public void testCreateExistingDataStream() throws Exception {
    props.put(DATA_STREAM_TYPE_CONFIG, DATA_STREAM_TYPE);
    props.put(DATA_STREAM_DATASET_CONFIG, DATA_STREAM_DATASET);
    config = new ElasticsearchSinkConnectorConfig(props);
    index = createIndexName(TOPIC);
    ElasticsearchClient client = new ElasticsearchClient(config, null);
    index = createIndexName(TOPIC);

    assertTrue(client.createIndexOrDataStream(index));
    assertTrue(helperClient.indexExists(index));
    assertFalse(client.createIndexOrDataStream(index));
    client.close();
  }

  @Test
  public void testCreateNewDataStream() throws Exception {
    props.put(DATA_STREAM_TYPE_CONFIG, DATA_STREAM_TYPE);
    props.put(DATA_STREAM_DATASET_CONFIG, DATA_STREAM_DATASET);
    config = new ElasticsearchSinkConnectorConfig(props);
    index = createIndexName(TOPIC);
    ElasticsearchClient client = new ElasticsearchClient(config, null);
    index = createIndexName(TOPIC);

    assertTrue(client.createIndexOrDataStream(index));
    assertTrue(helperClient.indexExists(index));
    client.close();
  }

  @Test
  public void testDoesNotCreateAlreadyExistingIndex() throws IOException {
    ElasticsearchClient client = new ElasticsearchClient(config, null);
    assertFalse(helperClient.indexExists(index));

    assertTrue(client.createIndexOrDataStream(index));
    assertTrue(helperClient.indexExists(index));

    assertFalse(client.createIndexOrDataStream(index));
    assertTrue(helperClient.indexExists(index));
    client.close();
  }

  @Test
  public void testIndexExists() throws IOException {
    ElasticsearchClient client = new ElasticsearchClient(config, null);
    assertFalse(helperClient.indexExists(index));

    assertTrue(client.createIndexOrDataStream(index));
    assertTrue(client.indexExists(index));
    client.close();
  }

  @Test
  public void testIndexDoesNotExist() throws IOException {
    ElasticsearchClient client = new ElasticsearchClient(config, null);
    assertFalse(helperClient.indexExists(index));

    assertFalse(client.indexExists(index));
    client.close();
  }

  @Test
  @SuppressWarnings("unchecked")
  public void testCreateMapping() throws IOException {
    ElasticsearchClient client = new ElasticsearchClient(config, null);
    client.createIndexOrDataStream(index);

    client.createMapping(index, schema());

    assertTrue(client.hasMapping(index));

    Map<String, Object> mapping = helperClient.getMapping(index).sourceAsMap();
    assertTrue(mapping.containsKey("properties"));
    Map<String, Object> props = (Map<String, Object>) mapping.get("properties");
    assertTrue(props.containsKey("offset"));
    assertTrue(props.containsKey("another"));
    Map<String, Object> offset = (Map<String, Object>) props.get("offset");
    assertEquals("integer", offset.get("type"));
    assertEquals(0, offset.get("null_value"));
    Map<String, Object> another = (Map<String, Object>) props.get("another");
    assertEquals("integer", another.get("type"));
    assertEquals(0, another.get("null_value"));
    client.close();
  }

  @Test
  public void testHasMapping() {
    ElasticsearchClient client = new ElasticsearchClient(config, null);
    client.createIndexOrDataStream(index);

    client.createMapping(index, schema());

    assertTrue(client.hasMapping(index));
    client.close();
  }

  @Test
  public void testDoesNotHaveMapping() {
    ElasticsearchClient client = new ElasticsearchClient(config, null);
    client.createIndexOrDataStream(index);

    assertFalse(client.hasMapping(index));
    client.close();
  }

  @Test
  public void testBuffersCorrectly() throws Exception {
    props.put(MAX_IN_FLIGHT_REQUESTS_CONFIG, "1");
    props.put(MAX_BUFFERED_RECORDS_CONFIG, "1");
    config = new ElasticsearchSinkConnectorConfig(props);
    ElasticsearchClient client = new ElasticsearchClient(config, null);
    client.createIndexOrDataStream(index);

    writeRecord(sinkRecord(0), client);
    assertEquals(1, client.numRecords.get());
    client.flush();

    waitUntilRecordsInES(1);
    assertEquals(1, helperClient.getDocCount(index));
    assertEquals(0, client.numRecords.get());

    writeRecord(sinkRecord(1), client);
    assertEquals(1, client.numRecords.get());

    // will block until the previous record is flushed
    writeRecord(sinkRecord(2), client);
    assertEquals(1, client.numRecords.get());

    waitUntilRecordsInES(3);
    client.close();
  }

  @Test
  public void testFlush() throws Exception {
    props.put(LINGER_MS_CONFIG, String.valueOf(TimeUnit.DAYS.toMillis(1)));
    config = new ElasticsearchSinkConnectorConfig(props);
    ElasticsearchClient client = new ElasticsearchClient(config, null);
    client.createIndexOrDataStream(index);

    writeRecord(sinkRecord(0), client);
<<<<<<< HEAD
    assertEquals(0, helperClient.getDocCount(index)); // should be empty before flush
=======
    assertEquals(0, helperClient.getDocCount(INDEX)); // should be empty before flush

>>>>>>> 6a969382
    client.flush();

    waitUntilRecordsInES(1);
    assertEquals(1, helperClient.getDocCount(index));
    client.close();
  }

  @Test
  public void testIndexRecord() throws Exception {
    ElasticsearchClient client = new ElasticsearchClient(config, null);
    client.createIndexOrDataStream(index);

    writeRecord(sinkRecord(0), client);
    client.flush();

    waitUntilRecordsInES(1);
    assertEquals(1, helperClient.getDocCount(index));
    client.close();
  }

  @Test
  public void testDeleteRecord() throws Exception {
    props.put(BEHAVIOR_ON_NULL_VALUES_CONFIG, BehaviorOnNullValues.DELETE.name());
    props.put(IGNORE_KEY_CONFIG, "false");
    config = new ElasticsearchSinkConnectorConfig(props);
    converter = new DataConverter(config);
    ElasticsearchClient client = new ElasticsearchClient(config, null);
    client.createIndexOrDataStream(index);

    writeRecord(sinkRecord("key0", 0), client);
    writeRecord(sinkRecord("key1", 1), client);
    client.flush();

    waitUntilRecordsInES(2);

    // delete 1
    SinkRecord deleteRecord = sinkRecord("key0", null, null, 3);
    writeRecord(deleteRecord, client);

    waitUntilRecordsInES(1);
    client.close();
  }

  @Test
  public void testUpsertRecords() throws Exception {
    props.put(WRITE_METHOD_CONFIG, WriteMethod.UPSERT.name());
    props.put(IGNORE_KEY_CONFIG, "false");
    config = new ElasticsearchSinkConnectorConfig(props);
    converter = new DataConverter(config);
    ElasticsearchClient client = new ElasticsearchClient(config, null);
    client.createIndexOrDataStream(index);

    writeRecord(sinkRecord("key0", 0), client);
    writeRecord(sinkRecord("key1", 1), client);
    client.flush();

    waitUntilRecordsInES(2);

    // create modified record for upsert
    Schema schema = SchemaBuilder
        .struct()
        .name("record")
        .field("offset", SchemaBuilder.int32().defaultValue(0).build())
        .field("another", SchemaBuilder.int32().defaultValue(0).build())
        .build();

    Struct value = new Struct(schema).put("offset", 2);
    SinkRecord upsertRecord = sinkRecord("key0", schema, value, 2);
    Struct value2 = new Struct(schema).put("offset", 3);
    SinkRecord upsertRecord2 = sinkRecord("key0", schema, value2, 3);

    // upsert 2, write another
    writeRecord(upsertRecord, client);
    writeRecord(upsertRecord2, client);
    writeRecord(sinkRecord("key2", 4), client);
    client.flush();

    waitUntilRecordsInES(3);
    for (SearchHit hit : helperClient.search(index)) {
      if (hit.getId().equals("key0")) {
        assertEquals(3, hit.getSourceAsMap().get("offset"));
        assertEquals(0, hit.getSourceAsMap().get("another"));
      }
    }

    client.close();
  }

  @Test
  public void testIgnoreBadRecord() throws Exception {
    props.put(BEHAVIOR_ON_MALFORMED_DOCS_CONFIG, BehaviorOnMalformedDoc.IGNORE.name());
    config = new ElasticsearchSinkConnectorConfig(props);
    converter = new DataConverter(config);

    ElasticsearchClient client = new ElasticsearchClient(config, null);
    client.createIndexOrDataStream(index);
    client.createMapping(index, schema());

    Schema schema = SchemaBuilder
        .struct()
        .name("record")
        .field("not_mapped_field", SchemaBuilder.int32().defaultValue(0).build())
        .build();
    Struct value = new Struct(schema).put("not_mapped_field", 420);
    SinkRecord badRecord = sinkRecord("key", schema, value, 0);

    writeRecord(sinkRecord(0), client);
    client.flush();

    writeRecord(badRecord, client);
    client.flush();

    writeRecord(sinkRecord(1), client);
    client.flush();

    waitUntilRecordsInES(2);
    assertEquals(2, helperClient.getDocCount(index));
    client.close();
  }

  @Test(expected = ConnectException.class)
  public void testFailOnBadRecord() throws Exception {
    ElasticsearchClient client = new ElasticsearchClient(config, null);
    client.createIndexOrDataStream(index);
    client.createMapping(index, schema());

    Schema schema = SchemaBuilder
        .struct()
        .name("record")
        .field("offset", SchemaBuilder.bool().defaultValue(false).build())
        .build();
    Struct value = new Struct(schema).put("offset", false);
    SinkRecord badRecord = sinkRecord("key", schema, value, 0);

    writeRecord(sinkRecord(0), client);
    client.flush();

    waitUntilRecordsInES(1);
    writeRecord(badRecord, client);
    client.flush();

    // consecutive index calls should cause exception
    try {
      for (int i = 0; i < 5; i++) {
        writeRecord(sinkRecord(i + 1), client);
        client.flush();
        waitUntilRecordsInES(i + 2);
      }
    } catch (ConnectException e) {
      client.close();
      throw e;
    }
  }

  @Test
  public void testRetryRecordsOnFailure() throws Exception {
    props.put(LINGER_MS_CONFIG, "60000");
    props.put(BATCH_SIZE_CONFIG, "2");
    props.put(MAX_RETRIES_CONFIG, "100");
    props.put(RETRY_BACKOFF_MS_CONFIG, "1000");
    props.put(MAX_IN_FLIGHT_REQUESTS_CONFIG, "1");
    config = new ElasticsearchSinkConnectorConfig(props);
    converter = new DataConverter(config);


    // mock bulk processor to throw errors
    ElasticsearchClient client = new ElasticsearchClient(config, null);
    client.createIndexOrDataStream(index);

    // bring down ES service
    NetworkErrorContainer delay = new NetworkErrorContainer(container.getContainerName());
    delay.start();

    // attempt a write
    writeRecord(sinkRecord(0), client);
    client.flush();

    // keep the ES service down for a couple of timeouts
    Thread.sleep(config.readTimeoutMs() * 4L);

    // bring up ES service
    delay.stop();

    waitUntilRecordsInES(1);
  }

  @Test
  public void testReporter() throws Exception {
    props.put(IGNORE_KEY_CONFIG, "false");
    props.put(BEHAVIOR_ON_MALFORMED_DOCS_CONFIG, BehaviorOnMalformedDoc.IGNORE.name());
    config = new ElasticsearchSinkConnectorConfig(props);
    converter = new DataConverter(config);

    ErrantRecordReporter reporter = mock(ErrantRecordReporter.class);
    ElasticsearchClient client = new ElasticsearchClient(config, reporter);
    client.createIndexOrDataStream(index);
    client.createMapping(index, schema());

    Schema schema = SchemaBuilder
        .struct()
        .name("record")
        .field("offset", SchemaBuilder.bool().defaultValue(false).build())
        .build();
    Struct value = new Struct(schema).put("offset", false);
    SinkRecord badRecord = sinkRecord("key0", schema, value, 1);

    writeRecord(sinkRecord("key0", 0), client);
    client.flush();
    waitUntilRecordsInES(1);

    writeRecord(badRecord, client);
    client.flush();

    // failed requests take a bit longer
    for (int i = 2; i < 7; i++) {
      writeRecord(sinkRecord("key" + i, i + 1), client);
      client.flush();
      waitUntilRecordsInES(i);
    }

    verify(reporter, times(1)).report(eq(badRecord), any(Throwable.class));
    client.close();
  }

  @Test
  public void testReporterNotCalled() throws Exception {
    ErrantRecordReporter reporter = mock(ErrantRecordReporter.class);
    ElasticsearchClient client = new ElasticsearchClient(config, reporter);
    client.createIndexOrDataStream(index);

    writeRecord(sinkRecord(0), client);
    writeRecord(sinkRecord(1), client);
    writeRecord(sinkRecord(2), client);
    client.flush();

    waitUntilRecordsInES(3);
    assertEquals(3, helperClient.getDocCount(index));
    verify(reporter, never()).report(eq(sinkRecord(0)), any(Throwable.class));
    client.close();
  }

  @Test
  public void testNoVersionConflict() throws Exception {
    props.put(IGNORE_KEY_CONFIG, "false");
    props.put(WRITE_METHOD_CONFIG, WriteMethod.UPSERT.name());
    config = new ElasticsearchSinkConnectorConfig(props);
    converter = new DataConverter(config);

    ErrantRecordReporter reporter = mock(ErrantRecordReporter.class);
    ErrantRecordReporter reporter2 = mock(ErrantRecordReporter.class);
    ElasticsearchClient client = new ElasticsearchClient(config, reporter);
    ElasticsearchClient client2 = new ElasticsearchClient(config, reporter2);

    client.createIndexOrDataStream(index);

    writeRecord(sinkRecord(0), client);
    writeRecord(sinkRecord(1), client2);
    writeRecord(sinkRecord(2), client);
    writeRecord(sinkRecord(3), client2);
    writeRecord(sinkRecord(4), client);
    writeRecord(sinkRecord(5), client2);

    waitUntilRecordsInES(1);
    assertEquals(1, helperClient.getDocCount(index));
    verify(reporter, never()).report(any(SinkRecord.class), any(Throwable.class));
    verify(reporter2, never()).report(any(SinkRecord.class), any(Throwable.class));
    client.close();
    client2.close();
  }

  @Test
  public void testSsl() throws Exception {
    container.close();
    container = ElasticsearchContainer.fromSystemProperties().withSslEnabled(true);
    container.start();

    String address = container.getConnectionUrl(false);
    props.put(CONNECTION_URL_CONFIG, address);
    props.put(CONNECTION_USERNAME_CONFIG, ELASTIC_SUPERUSER_NAME);
    props.put(CONNECTION_PASSWORD_CONFIG, ELASTIC_SUPERUSER_PASSWORD);
    props.put(SECURITY_PROTOCOL_CONFIG, SecurityProtocol.SSL.name());
    props.put(SSL_CONFIG_PREFIX + SslConfigs.SSL_KEYSTORE_LOCATION_CONFIG, container.getKeystorePath());
    props.put(SSL_CONFIG_PREFIX + SslConfigs.SSL_KEYSTORE_PASSWORD_CONFIG, container.getKeystorePassword());
    props.put(SSL_CONFIG_PREFIX + SslConfigs.SSL_TRUSTSTORE_LOCATION_CONFIG, container.getTruststorePath());
    props.put(SSL_CONFIG_PREFIX + SslConfigs.SSL_TRUSTSTORE_PASSWORD_CONFIG, container.getTruststorePassword());
    props.put(SSL_CONFIG_PREFIX + SslConfigs.SSL_KEY_PASSWORD_CONFIG, container.getKeyPassword());
    config = new ElasticsearchSinkConnectorConfig(props);
    converter = new DataConverter(config);

    ElasticsearchClient client = new ElasticsearchClient(config, null);
    helperClient = new ElasticsearchHelperClient(address, config);
    client.createIndexOrDataStream(index);

    writeRecord(sinkRecord(0), client);
    client.flush();

    waitUntilRecordsInES(1);
    assertEquals(1, helperClient.getDocCount(index));
    client.close();
    helperClient = null;

    container.close();
    container = ElasticsearchContainer.fromSystemProperties();
    container.start();
  }

  @Test
  public void testWriteDataStreamInjectTimestamp() throws Exception {
    props.put(DATA_STREAM_TYPE_CONFIG, DATA_STREAM_TYPE);
    props.put(DATA_STREAM_DATASET_CONFIG, DATA_STREAM_DATASET);
    config = new ElasticsearchSinkConnectorConfig(props);
    converter = new DataConverter(config);
    ElasticsearchClient client = new ElasticsearchClient(config, null);
    index = createIndexName(TOPIC);

    assertTrue(client.createIndexOrDataStream(index));
    assertTrue(helperClient.indexExists(index));

    // Sink Record does not include the @timestamp field in its value.
    writeRecord(sinkRecord(0), client);
    client.flush();

    waitUntilRecordsInES(1);
    assertEquals(1, helperClient.getDocCount(index));
    client.close();
  }

  private String createIndexName(String name) {
    return config.isDataStream()
        ? String.format("%s-%s-%s", DATA_STREAM_TYPE, DATA_STREAM_DATASET, name)
        : name;
  }

  @Test
  public void testConnectionUrlExtraSlash() {
    props.put(CONNECTION_URL_CONFIG, container.getConnectionUrl() + "/");
    config = new ElasticsearchSinkConnectorConfig(props);
    ElasticsearchClient client = new ElasticsearchClient(config, null);
    client.close();
  }

  private static Schema schema() {
    return SchemaBuilder
        .struct()
        .name("record")
        .field("offset", SchemaBuilder.int32().defaultValue(0).build())
        .field("another", SchemaBuilder.int32().defaultValue(0).build())
        .build();
  }

  private static SinkRecord sinkRecord(int offset) {
    return sinkRecord("key", offset);
  }

  private static SinkRecord sinkRecord(String key, int offset) {
    Struct value = new Struct(schema()).put("offset", offset).put("another", offset + 1);
    return sinkRecord(key, schema(), value, offset);
  }

  private static SinkRecord sinkRecord(String key, Schema schema, Struct value, int offset) {
    return new SinkRecord(
        TOPIC,
        0,
        Schema.STRING_SCHEMA,
        key,
        schema,
        value,
        offset,
        System.currentTimeMillis(),
        TimestampType.CREATE_TIME
    );
  }

  private void waitUntilRecordsInES(int expectedRecords) throws InterruptedException {
    TestUtils.waitForCondition(
        () -> {
          try {
            return helperClient.getDocCount(index) == expectedRecords;
          } catch (ElasticsearchStatusException e) {
            if (e.getMessage().contains("index_not_found_exception")) {
              return false;
            }

            throw e;
          }
        },
        TimeUnit.MINUTES.toMillis(1),
        String.format("Could not find expected documents (%d) in time.", expectedRecords)
    );
  }

  private void writeRecord(SinkRecord record, ElasticsearchClient client) {
    client.index(record, converter.convertRecord(record, createIndexName(record.topic())));
  }
}<|MERGE_RESOLUTION|>--- conflicted
+++ resolved
@@ -298,12 +298,8 @@
     client.createIndexOrDataStream(index);
 
     writeRecord(sinkRecord(0), client);
-<<<<<<< HEAD
     assertEquals(0, helperClient.getDocCount(index)); // should be empty before flush
-=======
-    assertEquals(0, helperClient.getDocCount(INDEX)); // should be empty before flush
-
->>>>>>> 6a969382
+
     client.flush();
 
     waitUntilRecordsInES(1);
