--- conflicted
+++ resolved
@@ -29,11 +29,8 @@
 import org.junit.Before;
 
 import java.io.IOException;
-<<<<<<< HEAD
 import java.util.ArrayList;
-=======
 import java.net.ConnectException;
->>>>>>> 6a969382
 import java.util.Collections;
 import java.util.HashMap;
 import java.util.List;
@@ -106,21 +103,15 @@
   public void cleanup() throws IOException {
     stopConnect();
 
-<<<<<<< HEAD
-    if (helperClient != null) {
-      helperClient.deleteIndex(index, isDataStream);
-      helperClient.close();
-=======
     if (container.isRunning()) {
       if (helperClient != null) {
         try {
-          helperClient.deleteIndex(TOPIC);
+          helperClient.deleteIndex(index, isDataStream);
           helperClient.close();
         } catch (ConnectException e) {
           // Server is already down. No need to close
         }
       }
->>>>>>> 6a969382
     }
   }
 
