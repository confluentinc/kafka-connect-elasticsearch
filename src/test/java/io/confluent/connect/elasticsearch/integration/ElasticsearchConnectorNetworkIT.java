--- conflicted
+++ resolved
@@ -89,13 +89,6 @@
     private final Semaphore s = new Semaphore(0, true);
     private final AtomicInteger requestCount = new AtomicInteger();
 
-<<<<<<< HEAD
-    public ConcurrencyTransformer() {
-      s.drainPermits();
-    }
-
-=======
->>>>>>> 4fcbfdb5
     @Override
     public Response transform(Request request, Response response, FileSource files, Parameters parameters) {
       try {
