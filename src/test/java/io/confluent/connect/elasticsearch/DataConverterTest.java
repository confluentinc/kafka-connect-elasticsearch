--- conflicted
+++ resolved
@@ -43,7 +43,7 @@
 import static org.junit.Assert.fail;
 
 public class DataConverterTest {
-  
+
   private DataConverter converter;
   private Map<String, String> props;
 
@@ -51,11 +51,7 @@
   private String topic;
   private int partition;
   private long offset;
-<<<<<<< HEAD
   private long recordTimestamp;
-=======
-  private long timestamp;
->>>>>>> 84e6c974
   private String index;
   private Schema schema;
 
@@ -70,11 +66,7 @@
     topic = "topic";
     partition = 0;
     offset = 0;
-<<<<<<< HEAD
     recordTimestamp = System.currentTimeMillis();
-=======
-    timestamp = System.currentTimeMillis();
->>>>>>> 84e6c974
     index = "index";
     schema = SchemaBuilder
         .struct()
@@ -375,23 +367,18 @@
 
   public SinkRecord createSinkRecordWithValue(Object value) {
     return new SinkRecord(
-         topic, 
-         partition, 
-         Schema.STRING_SCHEMA, 
-         key, schema, 
-         value, 
+         topic,
+         partition,
+         Schema.STRING_SCHEMA,
+         key, schema,
+         value,
          offset,
-<<<<<<< HEAD
          recordTimestamp,
-=======
-         timestamp,
->>>>>>> 84e6c974
          TimestampType.CREATE_TIME
     );
   }
 
   @Test
-<<<<<<< HEAD
   public void testInjectPayloadTimestampIfEnabledAndDataStream() {
     setDataStream();
     props.put(ElasticsearchSinkConnectorConfig.INJECT_DATA_STREAM_TIMESTAMP_IF_MISSING_CONFIG, "true");
@@ -409,23 +396,13 @@
   public void testDoNotInjectPayloadTimestampIfDisabledAndDataStream() {
     setDataStream();
     props.put(ElasticsearchSinkConnectorConfig.INJECT_DATA_STREAM_TIMESTAMP_IF_MISSING_CONFIG, "false");
-=======
-  public void testInjectPayloadTimestampIfDataStream() {
-    props.put(ElasticsearchSinkConnectorConfig.DATA_STREAM_TYPE_CONFIG, "logs");
-    props.put(ElasticsearchSinkConnectorConfig.DATA_STREAM_DATASET_CONFIG, "dataset");
->>>>>>> 84e6c974
     converter = new DataConverter(new ElasticsearchSinkConnectorConfig(props));
     Schema preProcessedSchema = converter.preProcessSchema(schema);
     Struct struct = new Struct(preProcessedSchema).put("string", "myValue");
     SinkRecord sinkRecord = createSinkRecordWithValue(struct);
 
     IndexRequest actualRecord = (IndexRequest) converter.convertRecord(sinkRecord, index);
-
-<<<<<<< HEAD
     assertFalse(actualRecord.sourceAsMap().containsKey(TIMESTAMP_FIELD));
-=======
-    assertEquals(timestamp, actualRecord.sourceAsMap().get(TIMESTAMP_FIELD));
->>>>>>> 84e6c974
   }
 
   @Test
@@ -441,7 +418,6 @@
   }
 
   @Test
-<<<<<<< HEAD
   public void testDoNotInjectPayloadTimestampIfEnabledAndAlreadyExists() {
     setDataStream();
     props.put(ElasticsearchSinkConnectorConfig.INJECT_DATA_STREAM_TIMESTAMP_IF_MISSING_CONFIG, "true");
@@ -463,17 +439,6 @@
     props.put(ElasticsearchSinkConnectorConfig.INJECT_DATA_STREAM_TIMESTAMP_IF_MISSING_CONFIG, "false");
     converter = new DataConverter(new ElasticsearchSinkConnectorConfig(props));
     schema = createSchemaWithTimestampField();
-=======
-  public void testDoNotInjectPayloadTimestampIfAlreadyExists() {
-    props.put(ElasticsearchSinkConnectorConfig.DATA_STREAM_TYPE_CONFIG, "logs");
-    props.put(ElasticsearchSinkConnectorConfig.DATA_STREAM_DATASET_CONFIG, "dataset");
-    converter = new DataConverter(new ElasticsearchSinkConnectorConfig(props));
-    schema = SchemaBuilder
-        .struct()
-        .name("struct")
-        .field(TIMESTAMP_FIELD, Schema.STRING_SCHEMA)
-        .build();
->>>>>>> 84e6c974
     Schema preProcessedSchema = converter.preProcessSchema(schema);
     String timestamp = "2021-05-14T11:11:22.000Z";
     Struct struct = new Struct(preProcessedSchema).put(TIMESTAMP_FIELD, timestamp);
@@ -486,12 +451,7 @@
 
   @Test
   public void testDoNotAddExternalVersioningIfDataStream() {
-<<<<<<< HEAD
     setDataStream();
-=======
-    props.put(ElasticsearchSinkConnectorConfig.DATA_STREAM_TYPE_CONFIG, "logs");
-    props.put(ElasticsearchSinkConnectorConfig.DATA_STREAM_DATASET_CONFIG, "dataset");
->>>>>>> 84e6c974
     props.put(ElasticsearchSinkConnectorConfig.IGNORE_KEY_CONFIG, "false");
     converter = new DataConverter(new ElasticsearchSinkConnectorConfig(props));
     Schema preProcessedSchema = converter.preProcessSchema(schema);
@@ -501,7 +461,6 @@
     IndexRequest actualRecord = (IndexRequest) converter.convertRecord(sinkRecord, index);
 
     assertEquals(VersionType.INTERNAL, actualRecord.versionType());
-<<<<<<< HEAD
   }
 
   private Schema createSchemaWithTimestampField() {
@@ -515,7 +474,6 @@
   private void setDataStream() {
     props.put(ElasticsearchSinkConnectorConfig.DATA_STREAM_TYPE_CONFIG, "logs");
     props.put(ElasticsearchSinkConnectorConfig.DATA_STREAM_DATASET_CONFIG, "dataset");
-=======
->>>>>>> 84e6c974
-  }
+  }
+}
 }