<?xml version="1.0" encoding="UTF-8"?>
<project xmlns="http://maven.apache.org/POM/4.0.0" xmlns:xsi="http://www.w3.org/2001/XMLSchema-instance" xsi:schemaLocation="http://maven.apache.org/POM/4.0.0 http://maven.apache.org/xsd/maven-4.0.0.xsd">
    <modelVersion>4.0.0</modelVersion>

    <parent>
        <groupId>io.confluent</groupId>
        <artifactId>common</artifactId>
        <version>6.2.3</version>
    </parent>

    <artifactId>kafka-connect-elasticsearch</artifactId>
    <version>13.2.0-SNAPSHOT</version>
    <packaging>jar</packaging>
    <name>kafka-connect-elasticsearch</name>
    <organization>
        <name>Confluent, Inc.</name>
        <url>http://confluent.io</url>
    </organization>
    <url>http://confluent.io</url>
    <description>
        Elasticsearch Sink Connector for Kafka Connect
    </description>

    <licenses>
        <license>
            <name>Confluent Community License</name>
            <url>http://www.confluent.io/confluent-community-license</url>
            <distribution>repo</distribution>
        </license>
    </licenses>

    <scm>
        <connection>scm:git:git://github.com/confluentinc/kafka-connect-elasticsearch.git</connection>
        <developerConnection>scm:git:git@github.com:confluentinc/kafka-connect-elasticsearch.git</developerConnection>
        <url>https://github.com/confluentinc/kafka-connect-elasticsearch</url>
        <tag>13.0.x</tag>
    </scm>

    <properties>
<<<<<<< HEAD
        <es.version>7.17.3</es.version>
=======
        <es.version>7.17.1</es.version>
>>>>>>> f75478f0
        <hamcrest.version>1.3</hamcrest.version>
        <mockito.version>2.28.2</mockito.version>
        <gson.version>2.9.0</gson.version>
        <test.containers.version>1.16.3</test.containers.version>
        <kafka.connect.maven.plugin.version>0.11.1</kafka.connect.maven.plugin.version>
        <maven.release.plugin.version>2.5.3</maven.release.plugin.version>
        <hadoop.version>3.3.1</hadoop.version>
        <apacheds-jdbm1.version>2.0.0-M2</apacheds-jdbm1.version>
        <jackson.databind.version>2.13.2.1</jackson.databind.version>
        <jackson.version>2.13.2</jackson.version>
        <!-- temporary fix by pinning the version until we upgrade to a version of common that contains this or newer version.
            See https://github.com/confluentinc/common/pull/332 for details (common-parent 7.0.0-0) -->
        <dependency.check.version>6.1.6</dependency.check.version>
        <confluent.maven.repo>http://packages.confluent.io/maven/</confluent.maven.repo>
        <commons.codec.version>1.15</commons.codec.version>
    </properties>

    <repositories>
        <repository>
            <id>confluent</id>
            <name>Confluent</name>
            <url>https://packages.confluent.io/maven/</url>
        </repository>
    </repositories>

    <dependencies>
        <dependency>
            <groupId>org.apache.kafka</groupId>
            <artifactId>connect-api</artifactId>
            <scope>provided</scope>
        </dependency>
        <dependency>
            <groupId>org.apache.kafka</groupId>
            <artifactId>connect-json</artifactId>
            <scope>provided</scope>
        </dependency>
        <dependency>
            <groupId>org.elasticsearch.client</groupId>
            <artifactId>elasticsearch-rest-high-level-client</artifactId>
            <version>${es.version}</version>
        </dependency>
        <dependency>
            <groupId>org.elasticsearch</groupId>
            <artifactId>elasticsearch</artifactId>
            <version>${es.version}</version>
        </dependency>
        <dependency>
            <groupId>org.apache.logging.log4j</groupId>
            <artifactId>log4j-api</artifactId>
            <version>2.17.1</version>
        </dependency>
        <!-- pin jackson-dataformat-cbor for CVE - the version comes from confluentinc/common -->
        <dependency>
            <groupId>com.fasterxml.jackson.dataformat</groupId>
            <artifactId>jackson-dataformat-cbor</artifactId>
        </dependency>
        <!-- pin commons-codec for CVE -->
        <dependency>
            <groupId>commons-codec</groupId>
            <artifactId>commons-codec</artifactId>
            <version>1.15</version>
        </dependency>
        <!-- pin snakeyaml for CVE -->
        <dependency>
            <groupId>org.yaml</groupId>
            <artifactId>snakeyaml</artifactId>
            <version>1.27</version>
        </dependency>
        <dependency>
            <groupId>co.elastic.clients</groupId>
            <artifactId>elasticsearch-java</artifactId>
            <version>8.2.2</version>
        </dependency>
        <!-- pin httpclient for CVE -->
        <dependency>
            <groupId>org.apache.httpcomponents</groupId>
            <artifactId>httpclient</artifactId>
            <version>4.5.13</version>
        </dependency>
        <dependency>
            <groupId>com.google.code.gson</groupId>
            <artifactId>gson</artifactId>
            <version>${gson.version}</version>
            <scope>test</scope>
        </dependency>
        <!-- Force commons-codec (httpclient transitive dependency) version to address CVE CCMSG-835 -->
        <dependency>
            <groupId>commons-codec</groupId>
            <artifactId>commons-codec</artifactId>
            <version>1.15</version>
        </dependency>
        <dependency>
            <groupId>commons-codec</groupId>
            <artifactId>commons-codec</artifactId>
            <version>${commons.codec.version}</version>
        </dependency>
        <dependency>
            <groupId>org.hamcrest</groupId>
            <artifactId>hamcrest-all</artifactId>
            <version>${hamcrest.version}</version>
            <scope>test</scope>
        </dependency>
        <dependency>
            <groupId>org.mockito</groupId>
            <artifactId>mockito-inline</artifactId>
            <version>${mockito.version}</version>
            <scope>test</scope>
        </dependency>
        <dependency>
            <groupId>junit</groupId>
            <artifactId>junit</artifactId>
            <exclusions>
                <exclusion>
                    <groupId>org.hamcrest</groupId>
                    <artifactId>hamcrest-core</artifactId>
                </exclusion>
            </exclusions>
            <scope>test</scope>
        </dependency>
        <dependency>
            <groupId>org.junit.jupiter</groupId>
            <artifactId>junit-jupiter-api</artifactId>
            <scope>test</scope>
        </dependency>
        <dependency>
            <groupId>org.apache.kafka</groupId>
            <artifactId>connect-runtime</artifactId>
            <version>${kafka.version}</version>
            <classifier>test</classifier>
            <type>test-jar</type>
            <scope>test</scope>
        </dependency>
        <!-- Use a repackaged version of log4j with security patches. Default log4j v1.2 is a transitive dependency of connect-runtime, but it is excluded in common/pom.xml -->
        <dependency>
            <groupId>io.confluent</groupId>
            <artifactId>confluent-log4j</artifactId>
            <scope>test</scope>
        </dependency>
        <dependency>
            <groupId>org.apache.kafka</groupId>
            <artifactId>connect-runtime</artifactId>
            <version>${kafka.version}</version>
            <scope>test</scope>
        </dependency>
        <dependency>
            <groupId>org.apache.kafka</groupId>
            <artifactId>kafka-clients</artifactId>
            <version>${kafka.version}</version>
            <classifier>test</classifier>
            <type>test-jar</type>
            <scope>test</scope>
        </dependency>
        <dependency>
            <groupId>org.apache.kafka</groupId>
            <artifactId>kafka_${kafka.scala.version}</artifactId>
            <version>${kafka.version}</version>
            <scope>test</scope>
        </dependency>
        <dependency>
            <groupId>org.apache.kafka</groupId>
            <artifactId>kafka_${kafka.scala.version}</artifactId>
            <type>test-jar</type>
            <classifier>test</classifier>
            <scope>test</scope>
            <version>${kafka.version}</version>
        </dependency>
        <dependency>
            <groupId>org.testcontainers</groupId>
            <artifactId>elasticsearch</artifactId>
            <version>${test.containers.version}</version>
            <scope>test</scope>
        </dependency>
        <dependency>
            <groupId>org.apache.hadoop</groupId>
            <artifactId>hadoop-minikdc</artifactId>
            <version>${hadoop.version}</version>
            <scope>test</scope>
        </dependency>
        <dependency>
            <groupId>org.assertj</groupId>
            <artifactId>assertj-core</artifactId>
            <version>3.20.2</version>
            <scope>test</scope>
        </dependency>
        <dependency>
            <groupId>org.awaitility</groupId>
            <artifactId>awaitility</artifactId>
            <version>4.1.0</version>
            <scope>test</scope>
        </dependency>
        <dependency>
            <groupId>com.github.tomakehurst</groupId>
            <artifactId>wiremock-jre8</artifactId>
            <version>2.30.1</version>
            <scope>test</scope>
        </dependency>
    </dependencies>

    <dependencyManagement>
        <dependencies>
            <dependency>
                <groupId>com.fasterxml.jackson.core</groupId>
                <artifactId>jackson-core</artifactId>
                <version>${jackson.version}</version>
            </dependency>
            <dependency>
                <groupId>com.fasterxml.jackson.core</groupId>
                <artifactId>jackson-annotations</artifactId>
                <version>${jackson.version}</version>
            </dependency>
            <dependency>
                <groupId>com.fasterxml.jackson.core</groupId>
                <artifactId>jackson-databind</artifactId>
                <version>${jackson.databind.version}</version>
            </dependency>
            <dependency>
                <groupId>com.fasterxml.jackson</groupId>
                <artifactId>jackson-bom</artifactId>
                <version>${jackson.version}</version>
                <scope>import</scope>
                <type>pom</type>
            </dependency>
            <dependency>
                <groupId>com.fasterxml.jackson.dataformat</groupId>
                <artifactId>jackson-dataformat-cbor</artifactId>
                <version>${jackson.version}</version>
            </dependency>
        </dependencies>
    </dependencyManagement>

    <build>
        <plugins>
            <plugin>
                <groupId>org.apache.maven.plugins</groupId>
                <artifactId>maven-failsafe-plugin</artifactId>
                <version>3.0.0-M3</version>
            </plugin>
            <plugin>
                <groupId>io.confluent</groupId>
                <version>${kafka.connect.maven.plugin.version}</version>
                <artifactId>kafka-connect-maven-plugin</artifactId>
                <executions>
                    <execution>
                        <goals>
                            <goal>kafka-connect</goal>
                        </goals>
                        <configuration>
                            <title>Kafka Connect Elasticsearch</title>
                            <documentationUrl>https://docs.confluent.io/kafka-connect-elasticsearch/current/index.html</documentationUrl>
                            <description>
                                The Elasticsearch connector allows moving data from Kafka to Elasticsearch 2.x, 5.x, 6.x, and 7.x. It writes data from a topic in Kafka to an index in Elasticsearch and all data for a topic have the same type.

                                Elasticsearch is often used for text queries, analytics and as an key-value store (use cases). The connector covers both the analytics and key-value store use cases. For the analytics use case, each message is in Kafka is treated as an event and the connector uses topic+partition+offset as a unique identifier for events, which then converted to unique documents in Elasticsearch. For the key-value store use case, it supports using keys from Kafka messages as document ids in Elasticsearch and provides configurations ensuring that updates to a key are written to Elasticsearch in order. For both use cases, Elasticsearch’s idempotent write semantics guarantees exactly once delivery.

                                Mapping is the process of defining how a document, and the fields it contains, are stored and indexed. Users can explicitly define mappings for types in indices. When a mapping is not explicitly defined, Elasticsearch can determine field names and types from data, however, some types such as timestamp and decimal, may not be correctly inferred. To ensure that the types are correctly inferred, the connector provides a feature to infer a mapping from the schemas of Kafka messages.
                            </description>
                            <logo>logos/elasticsearch.jpg</logo>

                            <supportProviderName>Confluent, Inc.</supportProviderName>
                            <supportSummary><![CDATA[This connector is <a href="https://www.confluent.io/subscription/">supported by Confluent</a> as part of a <a href="https://www.confluent.io/product/confluent-platform/">Confluent Platform</a> subscription.]]></supportSummary>
                            <supportUrl>https://docs.confluent.io/home/overview.html</supportUrl>
                            <supportLogo>logos/confluent.png</supportLogo>

                            <ownerUsername>confluentinc</ownerUsername>
                            <ownerType>organization</ownerType>
                            <ownerName>Confluent, Inc.</ownerName>
                            <ownerUrl>https://confluent.io/</ownerUrl>
                            <ownerLogo>logos/confluent.png</ownerLogo>

                            <componentTypes>
                                <componentType>sink</componentType>
                            </componentTypes>

                            <tags>
                                <tag>Elastic</tag>
                                <tag>elasticsearch</tag>
                                <tag>search</tag>
                                <tag>analytics</tag>
                                <tag>log</tag>
                            </tags>

                            <requirements>
                                <requirement>Elasticsearch 7.x</requirement>
                            </requirements>

                            <deliveryGuarantee>
                                <deliveryGuarantee>exactlyOnce</deliveryGuarantee>
                            </deliveryGuarantee>

                            <confluentControlCenterIntegration>true</confluentControlCenterIntegration>
                        </configuration>
                    </execution>
                </executions>
            </plugin>
            <plugin>
                <groupId>org.apache.maven.plugins</groupId>
                <artifactId>maven-compiler-plugin</artifactId>
                <inherited>true</inherited>
                <configuration>
                    <compilerArgs>
                        <arg>-Xlint:all,-try</arg>
                        <!-- migrate to the new Java Client and uncomment -->
                        <!--<arg>-Werror</arg>-->
                    </compilerArgs>
                </configuration>
            </plugin>
            <plugin>
                <groupId>org.apache.maven.plugins</groupId>
                <artifactId>maven-assembly-plugin</artifactId>
                <configuration>
                    <descriptors>
                        <descriptor>src/assembly/development.xml</descriptor>
                        <descriptor>src/assembly/package.xml</descriptor>
                    </descriptors>
                </configuration>
                <executions>
                    <execution>
                        <id>make-assembly</id>
                        <phase>package</phase>
                        <goals>
                            <goal>single</goal>
                        </goals>
                    </execution>
                </executions>
            </plugin>
            <plugin>
                <groupId>org.apache.maven.plugins</groupId>
                <artifactId>maven-surefire-plugin</artifactId>
                <configuration>
                    <argLine>@{argLine} -Djava.awt.headless=true -Dtests.security.manager=false -Dtests.jarhell.check=false</argLine>
                </configuration>
            </plugin>
            <plugin>
                <groupId>org.apache.maven.plugins</groupId>
                <artifactId>maven-checkstyle-plugin</artifactId>
                <executions>
                    <execution>
                        <id>validate</id>
                        <phase>validate</phase>
                        <configuration>
                            <suppressionsLocation>checkstyle/suppressions.xml</suppressionsLocation>
                        </configuration>
                        <goals>
                            <goal>check</goal>
                        </goals>
                    </execution>
                </executions>
            </plugin>
            <plugin>
                <groupId>org.apache.maven.plugins</groupId>
                <artifactId>maven-release-plugin</artifactId>
                <version>${maven.release.plugin.version}</version>
                <configuration>
                    <autoVersionSubmodules>true</autoVersionSubmodules>
                    <remoteTagging>false</remoteTagging>
                    <tagNameFormat>v@{project.version}</tagNameFormat>
                </configuration>
            </plugin>
        </plugins>

        <resources>
            <resource>
                <directory>src/main/resources</directory>
                <filtering>true</filtering>
            </resource>
        </resources>
    </build>

    <profiles>
        <profile>
            <id>standalone</id>
            <build>
                <plugins>
                    <plugin>
                        <artifactId>maven-assembly-plugin</artifactId>
                        <configuration>
                            <descriptors>
                                <descriptor>src/assembly/standalone.xml</descriptor>
                            </descriptors>
                        </configuration>
                    </plugin>
                </plugins>
            </build>
        </profile>
        <profile>
            <id>jenkins</id>
            <build>
                <plugins>
                    <plugin>
                        <groupId>org.apache.maven.plugins</groupId>
                        <artifactId>maven-failsafe-plugin</artifactId>
                        <version>3.0.0-M3</version>
                        <configuration>
                            <excludes>
                                <!--
                                The jenkins container is only accessible through its DOCKER_HOST IP
                                address. This makes it hard to test both hostname verification
                                enabled and disabled cases with the same cert. So, disable this IT
                                in jenkins.
                                -->
                                <exclude>**/ElasticsearchConnectorSslIT.java</exclude>
                            </excludes>
                        </configuration>
                    </plugin>
                </plugins>
            </build>
        </profile>
        <profile>
            <id>licenses-package</id>
            <build>
                <plugins>
                    <plugin>
                        <groupId>org.codehaus.mojo</groupId>
                        <artifactId>exec-maven-plugin</artifactId>
                        <version>1.2.1</version>
                        <executions>
                            <execution>
                                <id>create-licenses</id>
                                <configuration>
                                    <mainClass>io.confluent.licenses.LicenseFinder</mainClass>
                                    <arguments>
                                        <!-- Note use of development instead of package so we pick up all dependencies. -->
                                        <argument>-i ${project.build.directory}/${project.build.finalName}-package/share/java/kafka-connect-elasticsearch</argument>
                                        <argument>-o ${project.basedir}/licenses</argument>
                                        <argument>-f</argument>
                                        <argument>-h ${project.build.directory}/${project.build.finalName}-package/share/doc/kafka-connect-elasticsearch/licenses.html</argument>
                                        <argument>-l ${project.build.directory}/${project.build.finalName}-package/share/doc/kafka-connect-elasticsearch/licenses</argument>
                                        <argument>-n ${project.build.directory}/${project.build.finalName}-package/share/doc/kafka-connect-elasticsearch/notices</argument>
                                        <argument>-t ${project.name}</argument>
                                        <argument>-x licenses-${confluent.version}.jar</argument>
                                    </arguments>
                                </configuration>
                                <phase>package</phase>
                                <goals>
                                    <goal>java</goal>
                                </goals>
                            </execution>
                        </executions>
                        <configuration>
                            <includeProjectDependencies>true</includeProjectDependencies>
                            <includePluginDependencies>true</includePluginDependencies>
                            <executableDependency>
                                <groupId>io.confluent</groupId>
                                <artifactId>licenses</artifactId>
                            </executableDependency>
                        </configuration>
                        <dependencies>
                            <dependency>
                                <groupId>io.confluent</groupId>
                                <artifactId>licenses</artifactId>
                                <version>${confluent.version}</version>
                            </dependency>
                        </dependencies>
                    </plugin>
                </plugins>
            </build>
        </profile>
        <profile>
            <id>licenses-source</id>
            <build>
                <plugins>
                    <plugin>
                        <groupId>org.codehaus.mojo</groupId>
                        <artifactId>exec-maven-plugin</artifactId>
                        <version>1.2.1</version>
                        <executions>
                            <execution>
                                <id>create-licenses</id>
                                <configuration>
                                    <mainClass>io.confluent.licenses.LicenseFinder</mainClass>
                                    <arguments>
                                        <!-- Note use of development instead of package so we pick up all dependencies. -->
                                        <argument>-i ${project.build.directory}/${project.build.finalName}-development/share/java/kafka-connect-elasticsearch</argument>
                                        <argument>-o ${project.basedir}/licenses</argument>
                                        <argument>-f</argument>
                                        <argument>-h ${project.basedir}/licenses.html</argument>
                                        <argument>-l ${project.basedir}/licenses</argument>
                                        <argument>-n ${project.basedir}/notices</argument>
                                        <argument>-t ${project.name}</argument>
                                        <argument>-x licenses-${confluent.version}.jar</argument>
                                    </arguments>
                                </configuration>
                                <phase>package</phase>
                                <goals>
                                    <goal>java</goal>
                                </goals>
                            </execution>
                        </executions>
                        <configuration>
                            <includeProjectDependencies>true</includeProjectDependencies>
                            <includePluginDependencies>true</includePluginDependencies>
                            <executableDependency>
                                <groupId>io.confluent</groupId>
                                <artifactId>licenses</artifactId>
                            </executableDependency>
                        </configuration>
                        <dependencies>
                            <dependency>
                                <groupId>io.confluent</groupId>
                                <artifactId>licenses</artifactId>
                                <version>${confluent.version}</version>
                            </dependency>
                        </dependencies>
                    </plugin>
                    <plugin>
                        <artifactId>maven-clean-plugin</artifactId>
                        <version>3.0.0</version>
                        <configuration>
                            <filesets>
                                <fileset>
                                    <directory>.</directory>
                                    <includes>
                                        <include>licenses.html</include>
                                        <directory>licenses/*.*</directory>
                                        <directory>notices/*.*</directory>
                                    </includes>
                                </fileset>
                            </filesets>
                        </configuration>
                    </plugin>
                </plugins>
            </build>
        </profile>
    </profiles>
</project><|MERGE_RESOLUTION|>--- conflicted
+++ resolved
@@ -37,11 +37,7 @@
     </scm>
 
     <properties>
-<<<<<<< HEAD
         <es.version>7.17.3</es.version>
-=======
-        <es.version>7.17.1</es.version>
->>>>>>> f75478f0
         <hamcrest.version>1.3</hamcrest.version>
         <mockito.version>2.28.2</mockito.version>
         <gson.version>2.9.0</gson.version>
