<?xml version="1.0" encoding="UTF-8"?>
<project xmlns="http://maven.apache.org/POM/4.0.0" xmlns:xsi="http://www.w3.org/2001/XMLSchema-instance" xsi:schemaLocation="http://maven.apache.org/POM/4.0.0 http://maven.apache.org/xsd/maven-4.0.0.xsd">
    <modelVersion>4.0.0</modelVersion>

    <parent>
        <groupId>io.confluent</groupId>
        <artifactId>common</artifactId>
        <version>6.0.1</version>
    </parent>

    <groupId>io.confluent</groupId>
    <artifactId>kafka-connect-elasticsearch</artifactId>
    <version>11.0.5-SNAPSHOT</version>
    <packaging>jar</packaging>
    <name>kafka-connect-elasticsearch</name>
    <organization>
        <name>Confluent, Inc.</name>
        <url>http://confluent.io</url>
    </organization>
    <url>http://confluent.io</url>
    <description>
        Elasticsearch Sink Connector for Kafka Connect
    </description>

    <licenses>
        <license>
            <name>Confluent Community License</name>
            <url>http://www.confluent.io/confluent-community-license</url>
            <distribution>repo</distribution>
        </license>
    </licenses>

    <scm>
        <connection>scm:git:git://github.com/confluentinc/kafka-connect-elasticsearch.git</connection>
        <developerConnection>scm:git:git@github.com:confluentinc/kafka-connect-elasticsearch.git</developerConnection>
        <url>https://github.com/confluentinc/kafka-connect-elasticsearch</url>
        <tag>11.0.x</tag>
    </scm>

    <properties>
        <es.version>7.0.1</es.version>
        <hamcrest.version>1.3</hamcrest.version>
        <mockito.version>2.28.2</mockito.version>
        <gson.version>2.8.6</gson.version>
        <test.containers.version>1.15.0</test.containers.version>
        <kafka.connect.maven.plugin.version>0.11.1</kafka.connect.maven.plugin.version>
        <maven.release.plugin.version>2.5.3</maven.release.plugin.version>
        <hadoop.version>3.3.0</hadoop.version>
        <apacheds-jdbm1.version>2.0.0-M2</apacheds-jdbm1.version>
        <jackson.databind.version>2.10.5.1</jackson.databind.version>
        <!-- temporary fix by pinning the version until we upgrade to a version of common that contains this or newer version.
            See https://github.com/confluentinc/common/pull/332 for details -->
        <dependency.check.version>6.1.6</dependency.check.version>
        <confluent.maven.repo>http://packages.confluent.io/maven/</confluent.maven.repo>
        <commons.codec.version>1.15</commons.codec.version>
    </properties>

    <repositories>
        <repository>
            <id>confluent</id>
            <name>Confluent</name>
            <url>http://packages.confluent.io/maven/</url>
        </repository>
    </repositories>

    <dependencies>
        <dependency>
            <groupId>org.apache.kafka</groupId>
            <artifactId>connect-api</artifactId>
            <scope>provided</scope>
        </dependency>
        <dependency>
            <groupId>org.apache.kafka</groupId>
            <artifactId>connect-json</artifactId>
            <scope>provided</scope>
        </dependency>
        <dependency>
            <groupId>org.elasticsearch.client</groupId>
            <artifactId>elasticsearch-rest-high-level-client</artifactId>
            <version>${es.version}</version>
        </dependency>
        <dependency>
            <groupId>org.elasticsearch</groupId>
            <artifactId>elasticsearch</artifactId>
            <version>${es.version}</version>
        </dependency>
        <!-- pin commons-codec for CVE -->
        <dependency>
            <groupId>commons-codec</groupId>
            <artifactId>commons-codec</artifactId>
            <version>1.15</version>
        </dependency>
        <!-- pin snakeyaml for CVE -->
        <dependency>
            <groupId>org.yaml</groupId>
            <artifactId>snakeyaml</artifactId>
            <version>${snakeyaml.version}</version>
        </dependency>
        <!-- pin httpclient for CVE -->
        <dependency>
            <groupId>org.apache.httpcomponents</groupId>
            <artifactId>httpclient</artifactId>
            <version>4.5.13</version>
        </dependency>
        <dependency>
            <groupId>com.google.code.gson</groupId>
            <artifactId>gson</artifactId>
            <version>${gson.version}</version>
            <scope>test</scope>
        </dependency>
        <dependency>
            <groupId>org.apache.httpcomponents</groupId>
            <artifactId>httpclient</artifactId>
            <version>4.5.13</version>
        </dependency>
        <!-- Force commons-codec (httpclient transitive dependency) version to address CVE CCMSG-835 -->
        <dependency>
            <groupId>commons-codec</groupId>
            <artifactId>commons-codec</artifactId>
            <version>1.15</version>
        </dependency>
        <dependency>
            <groupId>commons-codec</groupId>
            <artifactId>commons-codec</artifactId>
            <version>${commons.codec.version}</version>
        </dependency>
        <dependency>
            <groupId>org.hamcrest</groupId>
            <artifactId>hamcrest-all</artifactId>
            <version>${hamcrest.version}</version>
            <scope>test</scope>
        </dependency>
        <dependency>
            <groupId>org.mockito</groupId>
            <artifactId>mockito-inline</artifactId>
            <version>${mockito.version}</version>
            <scope>test</scope>
        </dependency>
        <dependency>
            <groupId>junit</groupId>
            <artifactId>junit</artifactId>
            <version>${junit.version}</version>
            <exclusions>
                <exclusion>
                    <groupId>org.hamcrest</groupId>
                    <artifactId>hamcrest-core</artifactId>
                </exclusion>
            </exclusions>
            <scope>test</scope>
        </dependency>
        <!--Require newer version than inherited-->
        <dependency>
            <groupId>com.google.guava</groupId>
            <artifactId>guava</artifactId>
            <version>27.0.1-jre</version>
            <scope>test</scope>
        </dependency>
        <dependency>
            <groupId>org.apache.kafka</groupId>
            <artifactId>connect-runtime</artifactId>
            <version>${kafka.version}</version>
            <classifier>test</classifier>
            <type>test-jar</type>
            <scope>test</scope>
        </dependency>
        <!-- Use a repackaged version of log4j with security patches. Default log4j v1.2 is a transitive dependency of connect-runtime, but it is excluded in common/pom.xml -->
        <dependency>
            <groupId>io.confluent</groupId>
            <artifactId>confluent-log4j</artifactId>
            <scope>test</scope>
        </dependency>
        <dependency>
            <groupId>org.apache.kafka</groupId>
            <artifactId>connect-runtime</artifactId>
            <version>${kafka.version}</version>
            <scope>test</scope>
        </dependency>
        <dependency>
            <groupId>org.apache.kafka</groupId>
            <artifactId>kafka-clients</artifactId>
            <version>${kafka.version}</version>
            <classifier>test</classifier>
            <type>test-jar</type>
            <scope>test</scope>
        </dependency>
        <dependency>
            <groupId>org.apache.kafka</groupId>
            <artifactId>kafka_${kafka.scala.version}</artifactId>
            <version>${kafka.version}</version>
            <scope>test</scope>
        </dependency>
        <dependency>
            <groupId>org.apache.kafka</groupId>
            <artifactId>kafka_${kafka.scala.version}</artifactId>
            <type>test-jar</type>
            <classifier>test</classifier>
            <scope>test</scope>
            <version>${kafka.version}</version>
        </dependency>
        <dependency>
            <groupId>org.testcontainers</groupId>
            <artifactId>elasticsearch</artifactId>
            <version>${test.containers.version}</version>
            <scope>test</scope>
        </dependency>
        <dependency>
            <groupId>org.apache.hadoop</groupId>
            <artifactId>hadoop-minikdc</artifactId>
            <version>${hadoop.version}</version>
            <scope>test</scope>
<<<<<<< HEAD
            </dependency>
=======
        </dependency>
>>>>>>> f5d2188d
    </dependencies>

    <dependencyManagement>
        <dependencies>
            <dependency>
                <groupId>com.fasterxml.jackson.core</groupId>
                <artifactId>jackson-databind</artifactId>
                <version>${jackson.databind.version}</version>
            </dependency>
        </dependencies>
    </dependencyManagement>

    <build>
        <plugins>
            <plugin>
                <groupId>org.apache.maven.plugins</groupId>
                <artifactId>maven-failsafe-plugin</artifactId>
                <version>3.0.0-M3</version>
            </plugin>
            <plugin>
                <groupId>io.confluent</groupId>
                <version>${kafka.connect.maven.plugin.version}</version>
                <artifactId>kafka-connect-maven-plugin</artifactId>
                <executions>
                    <execution>
                        <goals>
                            <goal>kafka-connect</goal>
                        </goals>
                        <configuration>
                            <title>Kafka Connect Elasticsearch</title>
                            <documentationUrl>https://docs.confluent.io/kafka-connect-elasticsearch/current/index.html</documentationUrl>
                            <description>
                                The Elasticsearch connector allows moving data from Kafka to Elasticsearch 2.x, 5.x, 6.x, and 7.x. It writes data from a topic in Kafka to an index in Elasticsearch and all data for a topic have the same type.

                                Elasticsearch is often used for text queries, analytics and as an key-value store (use cases). The connector covers both the analytics and key-value store use cases. For the analytics use case, each message is in Kafka is treated as an event and the connector uses topic+partition+offset as a unique identifier for events, which then converted to unique documents in Elasticsearch. For the key-value store use case, it supports using keys from Kafka messages as document ids in Elasticsearch and provides configurations ensuring that updates to a key are written to Elasticsearch in order. For both use cases, Elasticsearch’s idempotent write semantics guarantees exactly once delivery.

                                Mapping is the process of defining how a document, and the fields it contains, are stored and indexed. Users can explicitly define mappings for types in indices. When a mapping is not explicitly defined, Elasticsearch can determine field names and types from data, however, some types such as timestamp and decimal, may not be correctly inferred. To ensure that the types are correctly inferred, the connector provides a feature to infer a mapping from the schemas of Kafka messages.
                            </description>
                            <logo>logos/elasticsearch.jpg</logo>

                            <supportProviderName>Confluent, Inc.</supportProviderName>
                            <supportSummary><![CDATA[This connector is <a href="https://www.confluent.io/subscription/">supported by Confluent</a> as part of a <a href="https://www.confluent.io/product/confluent-platform/">Confluent Platform</a> subscription.]]></supportSummary>
                            <supportUrl>https://docs.confluent.io/home/overview.html</supportUrl>
                            <supportLogo>logos/confluent.png</supportLogo>

                            <ownerUsername>confluentinc</ownerUsername>
                            <ownerType>organization</ownerType>
                            <ownerName>Confluent, Inc.</ownerName>
                            <ownerUrl>https://confluent.io/</ownerUrl>
                            <ownerLogo>logos/confluent.png</ownerLogo>

                            <componentTypes>
                                <componentType>sink</componentType>
                            </componentTypes>

                            <tags>
                                <tag>Elastic</tag>
                                <tag>elasticsearch</tag>
                                <tag>search</tag>
                                <tag>analytics</tag>
                                <tag>log</tag>
                            </tags>

                            <requirements>
                                <requirement>Elasticsearch 7.x</requirement>
                            </requirements>

                            <deliveryGuarantee>
                                <deliveryGuarantee>exactlyOnce</deliveryGuarantee>
                            </deliveryGuarantee>

                            <confluentControlCenterIntegration>true</confluentControlCenterIntegration>
                        </configuration>
                    </execution>
                </executions>
            </plugin>
            <plugin>
                <groupId>org.apache.maven.plugins</groupId>
                <artifactId>maven-compiler-plugin</artifactId>
                <inherited>true</inherited>
                <configuration>
                    <compilerArgs>
                        <arg>-Xlint:all,-try</arg>
                        <arg>-Werror</arg>
                    </compilerArgs>
                </configuration>
            </plugin>
            <plugin>
                <groupId>org.apache.maven.plugins</groupId>
                <artifactId>maven-assembly-plugin</artifactId>
                <configuration>
                    <descriptors>
                        <descriptor>src/assembly/development.xml</descriptor>
                        <descriptor>src/assembly/package.xml</descriptor>
                    </descriptors>
                </configuration>
                <executions>
                    <execution>
                        <id>make-assembly</id>
                        <phase>package</phase>
                        <goals>
                            <goal>single</goal>
                        </goals>
                    </execution>
                </executions>
            </plugin>
            <plugin>
                <groupId>org.apache.maven.plugins</groupId>
                <artifactId>maven-surefire-plugin</artifactId>
                <configuration>
                    <argLine>@{argLine} -Djava.awt.headless=true -Dtests.security.manager=false -Dtests.jarhell.check=false</argLine>
                </configuration>
            </plugin>
            <plugin>
                <groupId>org.apache.maven.plugins</groupId>
                <artifactId>maven-checkstyle-plugin</artifactId>
                <executions>
                    <execution>
                        <id>validate</id>
                        <phase>validate</phase>
                        <configuration>
                            <suppressionsLocation>checkstyle/suppressions.xml</suppressionsLocation>
                        </configuration>
                        <goals>
                            <goal>check</goal>
                        </goals>
                    </execution>
                </executions>
            </plugin>
            <plugin>
                <groupId>org.apache.maven.plugins</groupId>
                <artifactId>maven-release-plugin</artifactId>
                <version>${maven.release.plugin.version}</version>
                <configuration>
                    <autoVersionSubmodules>true</autoVersionSubmodules>
                    <remoteTagging>false</remoteTagging>
                    <tagNameFormat>v@{project.version}</tagNameFormat>
                </configuration>
            </plugin>
        </plugins>

        <resources>
            <resource>
                <directory>src/main/resources</directory>
                <filtering>true</filtering>
            </resource>
        </resources>
    </build>

    <profiles>
        <profile>
            <id>standalone</id>
            <build>
                <plugins>
                    <plugin>
                        <artifactId>maven-assembly-plugin</artifactId>
                        <configuration>
                            <descriptors>
                                <descriptor>src/assembly/standalone.xml</descriptor>
                            </descriptors>
                        </configuration>
                    </plugin>
                </plugins>
            </build>
        </profile>
        <profile>
            <id>jenkins</id>
            <build>
                <plugins>
                    <plugin>
                        <groupId>org.apache.maven.plugins</groupId>
                        <artifactId>maven-failsafe-plugin</artifactId>
                        <version>3.0.0-M3</version>
                        <configuration>
                            <excludes>
                                <!--
                                The jenkins container is only accessible through its DOCKER_HOST IP
                                address. This makes it hard to test both hostname verification
                                enabled and disabled cases with the same cert. So, disable this IT
                                in jenkins.
                                -->
                                <exclude>**/ElasticsearchConnectorSslIT.java</exclude>
                            </excludes>
                        </configuration>
                    </plugin>
                </plugins>
            </build>
        </profile>
        <profile>
            <id>licenses-package</id>
            <build>
                <plugins>
                    <plugin>
                        <groupId>org.codehaus.mojo</groupId>
                        <artifactId>exec-maven-plugin</artifactId>
                        <version>1.2.1</version>
                        <executions>
                            <execution>
                                <id>create-licenses</id>
                                <configuration>
                                    <mainClass>io.confluent.licenses.LicenseFinder</mainClass>
                                    <arguments>
                                        <!-- Note use of development instead of package so we pick up all dependencies. -->
                                        <argument>-i ${project.build.directory}/${project.build.finalName}-package/share/java/kafka-connect-elasticsearch</argument>
                                        <argument>-o ${project.basedir}/licenses</argument>
                                        <argument>-f</argument>
                                        <argument>-h ${project.build.directory}/${project.build.finalName}-package/share/doc/kafka-connect-elasticsearch/licenses.html</argument>
                                        <argument>-l ${project.build.directory}/${project.build.finalName}-package/share/doc/kafka-connect-elasticsearch/licenses</argument>
                                        <argument>-n ${project.build.directory}/${project.build.finalName}-package/share/doc/kafka-connect-elasticsearch/notices</argument>
                                        <argument>-t ${project.name}</argument>
                                        <argument>-x licenses-${confluent.version}.jar</argument>
                                    </arguments>
                                </configuration>
                                <phase>package</phase>
                                <goals>
                                    <goal>java</goal>
                                </goals>
                            </execution>
                        </executions>
                        <configuration>
                            <includeProjectDependencies>true</includeProjectDependencies>
                            <includePluginDependencies>true</includePluginDependencies>
                            <executableDependency>
                                <groupId>io.confluent</groupId>
                                <artifactId>licenses</artifactId>
                            </executableDependency>
                        </configuration>
                        <dependencies>
                            <dependency>
                                <groupId>io.confluent</groupId>
                                <artifactId>licenses</artifactId>
                                <version>${confluent.version}</version>
                            </dependency>
                        </dependencies>
                    </plugin>
                </plugins>
            </build>
        </profile>
        <profile>
            <id>licenses-source</id>
            <build>
                <plugins>
                    <plugin>
                        <groupId>org.codehaus.mojo</groupId>
                        <artifactId>exec-maven-plugin</artifactId>
                        <version>1.2.1</version>
                        <executions>
                            <execution>
                                <id>create-licenses</id>
                                <configuration>
                                    <mainClass>io.confluent.licenses.LicenseFinder</mainClass>
                                    <arguments>
                                        <!-- Note use of development instead of package so we pick up all dependencies. -->
                                        <argument>-i ${project.build.directory}/${project.build.finalName}-development/share/java/kafka-connect-elasticsearch</argument>
                                        <argument>-o ${project.basedir}/licenses</argument>
                                        <argument>-f</argument>
                                        <argument>-h ${project.basedir}/licenses.html</argument>
                                        <argument>-l ${project.basedir}/licenses</argument>
                                        <argument>-n ${project.basedir}/notices</argument>
                                        <argument>-t ${project.name}</argument>
                                        <argument>-x licenses-${confluent.version}.jar</argument>
                                    </arguments>
                                </configuration>
                                <phase>package</phase>
                                <goals>
                                    <goal>java</goal>
                                </goals>
                            </execution>
                        </executions>
                        <configuration>
                            <includeProjectDependencies>true</includeProjectDependencies>
                            <includePluginDependencies>true</includePluginDependencies>
                            <executableDependency>
                                <groupId>io.confluent</groupId>
                                <artifactId>licenses</artifactId>
                            </executableDependency>
                        </configuration>
                        <dependencies>
                            <dependency>
                                <groupId>io.confluent</groupId>
                                <artifactId>licenses</artifactId>
                                <version>${confluent.version}</version>
                            </dependency>
                        </dependencies>
                    </plugin>
                    <plugin>
                        <artifactId>maven-clean-plugin</artifactId>
                        <version>3.0.0</version>
                        <configuration>
                            <filesets>
                                <fileset>
                                    <directory>.</directory>
                                    <includes>
                                        <include>licenses.html</include>
                                        <directory>licenses/*.*</directory>
                                        <directory>notices/*.*</directory>
                                    </includes>
                                </fileset>
                            </filesets>
                        </configuration>
                    </plugin>
                </plugins>
            </build>
        </profile>
    </profiles>
</project><|MERGE_RESOLUTION|>--- conflicted
+++ resolved
@@ -208,11 +208,7 @@
             <artifactId>hadoop-minikdc</artifactId>
             <version>${hadoop.version}</version>
             <scope>test</scope>
-<<<<<<< HEAD
-            </dependency>
-=======
-        </dependency>
->>>>>>> f5d2188d
+        </dependency>
     </dependencies>
 
     <dependencyManagement>
