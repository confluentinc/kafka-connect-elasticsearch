<?xml version="1.0" encoding="UTF-8"?>
<project xmlns="http://maven.apache.org/POM/4.0.0" xmlns:xsi="http://www.w3.org/2001/XMLSchema-instance" xsi:schemaLocation="http://maven.apache.org/POM/4.0.0 http://maven.apache.org/xsd/maven-4.0.0.xsd">
    <modelVersion>4.0.0</modelVersion>

    <parent>
        <groupId>io.confluent</groupId>
        <artifactId>common</artifactId>
        <version>6.0.1</version>
    </parent>

    <groupId>io.confluent</groupId>
    <artifactId>kafka-connect-elasticsearch</artifactId>
    <version>11.0.5-SNAPSHOT</version>
    <packaging>jar</packaging>
    <name>kafka-connect-elasticsearch</name>
    <organization>
        <name>Confluent, Inc.</name>
        <url>http://confluent.io</url>
    </organization>
    <url>http://confluent.io</url>
    <description>
        Elasticsearch Sink Connector for Kafka Connect
    </description>

    <licenses>
        <license>
            <name>Confluent Community License</name>
            <url>http://www.confluent.io/confluent-community-license</url>
            <distribution>repo</distribution>
        </license>
    </licenses>

    <scm>
        <connection>scm:git:git://github.com/confluentinc/kafka-connect-elasticsearch.git</connection>
        <developerConnection>scm:git:git@github.com:confluentinc/kafka-connect-elasticsearch.git</developerConnection>
        <url>https://github.com/confluentinc/kafka-connect-elasticsearch</url>
        <tag>11.0.x</tag>
    </scm>

    <properties>
        <es.version>7.0.1</es.version>
        <hamcrest.version>1.3</hamcrest.version>
        <mockito.version>2.28.2</mockito.version>
        <gson.version>2.8.6</gson.version>
        <test.containers.version>1.15.0</test.containers.version>
        <kafka.connect.maven.plugin.version>0.11.1</kafka.connect.maven.plugin.version>
        <maven.release.plugin.version>2.5.3</maven.release.plugin.version>
        <hadoop.version>3.3.0</hadoop.version>
        <apacheds-jdbm1.version>2.0.0-M2</apacheds-jdbm1.version>
        <jackson.databind.version>2.10.5.1</jackson.databind.version>
        <!-- temporary fix by pinning the version until we upgrade to a version of common that contains this or newer version.
            See https://github.com/confluentinc/common/pull/332 for details -->
        <dependency.check.version>6.1.6</dependency.check.version>
        <confluent.maven.repo>http://packages.confluent.io/maven/</confluent.maven.repo>
        <commons.codec.version>1.15</commons.codec.version>
        <snakeyaml.version>1.28</snakeyaml.version>
    </properties>

    <repositories>
        <repository>
            <id>confluent</id>
            <name>Confluent</name>
            <url>http://packages.confluent.io/maven/</url>
        </repository>
    </repositories>

    <dependencies>
        <dependency>
            <groupId>org.apache.kafka</groupId>
            <artifactId>connect-api</artifactId>
            <scope>provided</scope>
        </dependency>
        <dependency>
            <groupId>org.apache.kafka</groupId>
            <artifactId>connect-json</artifactId>
            <scope>provided</scope>
        </dependency>
        <dependency>
            <groupId>org.elasticsearch.client</groupId>
            <artifactId>elasticsearch-rest-high-level-client</artifactId>
            <version>${es.version}</version>
        </dependency>
        <dependency>
            <groupId>org.elasticsearch</groupId>
            <artifactId>elasticsearch</artifactId>
            <version>${es.version}</version>
        </dependency>
        <!-- pin commons-codec for CVE -->
        <dependency>
            <groupId>commons-codec</groupId>
            <artifactId>commons-codec</artifactId>
            <version>1.15</version>
        </dependency>
        <!-- pin snakeyaml for CVE -->
        <dependency>
            <groupId>org.yaml</groupId>
            <artifactId>snakeyaml</artifactId>
            <version>1.27</version>
        </dependency>
        <!-- pin httpclient for CVE -->
        <dependency>
            <groupId>org.apache.httpcomponents</groupId>
            <artifactId>httpclient</artifactId>
            <version>4.5.13</version>
        </dependency>
        <dependency>
            <groupId>com.google.code.gson</groupId>
            <artifactId>gson</artifactId>
            <version>${gson.version}</version>
            <scope>test</scope>
        </dependency>
        <dependency>
            <groupId>org.apache.httpcomponents</groupId>
            <artifactId>httpclient</artifactId>
            <version>4.5.13</version>
        </dependency>
        <!-- Force commons-codec (httpclient transitive dependency) version to address CVE CCMSG-835 -->
        <dependency>
            <groupId>commons-codec</groupId>
            <artifactId>commons-codec</artifactId>
            <version>1.15</version>
        </dependency>
        <dependency>
            <groupId>commons-codec</groupId>
            <artifactId>commons-codec</artifactId>
            <version>${commons.codec.version}</version>
        </dependency>
        <dependency>
            <groupId>org.hamcrest</groupId>
            <artifactId>hamcrest-all</artifactId>
            <version>${hamcrest.version}</version>
            <scope>test</scope>
        </dependency>
        <dependency>
            <groupId>org.mockito</groupId>
            <artifactId>mockito-inline</artifactId>
            <version>${mockito.version}</version>
            <scope>test</scope>
        </dependency>
        <dependency>
            <groupId>junit</groupId>
            <artifactId>junit</artifactId>
            <version>${junit.version}</version>
            <exclusions>
                <exclusion>
                    <groupId>org.hamcrest</groupId>
                    <artifactId>hamcrest-core</artifactId>
                </exclusion>
            </exclusions>
            <scope>test</scope>
        </dependency>
        <!--Require newer version than inherited-->
        <dependency>
            <groupId>com.google.guava</groupId>
            <artifactId>guava</artifactId>
            <version>27.0.1-jre</version>
            <scope>test</scope>
        </dependency>
        <dependency>
            <groupId>org.apache.kafka</groupId>
            <artifactId>connect-runtime</artifactId>
            <version>${kafka.version}</version>
            <classifier>test</classifier>
            <type>test-jar</type>
            <scope>test</scope>
        </dependency>
        <!-- Use a repackaged version of log4j with security patches. Default log4j v1.2 is a transitive dependency of connect-runtime, but it is excluded in common/pom.xml -->
        <dependency>
            <groupId>io.confluent</groupId>
            <artifactId>confluent-log4j</artifactId>
            <scope>test</scope>
        </dependency>
        <dependency>
            <groupId>org.apache.kafka</groupId>
            <artifactId>connect-runtime</artifactId>
            <version>${kafka.version}</version>
            <scope>test</scope>
        </dependency>
        <dependency>
            <groupId>org.apache.kafka</groupId>
            <artifactId>kafka-clients</artifactId>
            <version>${kafka.version}</version>
            <classifier>test</classifier>
            <type>test-jar</type>
            <scope>test</scope>
        </dependency>
        <dependency>
            <groupId>org.apache.kafka</groupId>
            <artifactId>kafka_${kafka.scala.version}</artifactId>
            <version>${kafka.version}</version>
            <scope>test</scope>
        </dependency>
        <dependency>
            <groupId>org.apache.kafka</groupId>
            <artifactId>kafka_${kafka.scala.version}</artifactId>
            <type>test-jar</type>
            <classifier>test</classifier>
            <scope>test</scope>
            <version>${kafka.version}</version>
        </dependency>
        <dependency>
            <groupId>org.testcontainers</groupId>
            <artifactId>elasticsearch</artifactId>
            <version>${test.containers.version}</version>
            <scope>test</scope>
        </dependency>
        <dependency>
<<<<<<< HEAD
            <groupId>org.apache.hadoop</groupId>
            <artifactId>hadoop-minikdc</artifactId>
            <version>${hadoop.version}</version>
            <scope>test</scope>
=======
            <groupId>org.yaml</groupId>
            <artifactId>snakeyaml</artifactId>
            <version>${snakeyaml.version}</version>
>>>>>>> f23aeb8b
        </dependency>
    </dependencies>

    <dependencyManagement>
        <dependencies>
            <dependency>
                <groupId>com.fasterxml.jackson.core</groupId>
                <artifactId>jackson-databind</artifactId>
                <version>${jackson.databind.version}</version>
            </dependency>
        </dependencies>
    </dependencyManagement>

    <build>
        <plugins>
            <plugin>
                <groupId>org.apache.maven.plugins</groupId>
                <artifactId>maven-failsafe-plugin</artifactId>
                <version>3.0.0-M3</version>
            </plugin>
            <plugin>
                <groupId>io.confluent</groupId>
                <version>${kafka.connect.maven.plugin.version}</version>
                <artifactId>kafka-connect-maven-plugin</artifactId>
                <executions>
                    <execution>
                        <goals>
                            <goal>kafka-connect</goal>
                        </goals>
                        <configuration>
                            <title>Kafka Connect Elasticsearch</title>
                            <documentationUrl>https://docs.confluent.io/kafka-connect-elasticsearch/current/index.html</documentationUrl>
                            <description>
                                The Elasticsearch connector allows moving data from Kafka to Elasticsearch 2.x, 5.x, 6.x, and 7.x. It writes data from a topic in Kafka to an index in Elasticsearch and all data for a topic have the same type.

                                Elasticsearch is often used for text queries, analytics and as an key-value store (use cases). The connector covers both the analytics and key-value store use cases. For the analytics use case, each message is in Kafka is treated as an event and the connector uses topic+partition+offset as a unique identifier for events, which then converted to unique documents in Elasticsearch. For the key-value store use case, it supports using keys from Kafka messages as document ids in Elasticsearch and provides configurations ensuring that updates to a key are written to Elasticsearch in order. For both use cases, Elasticsearch’s idempotent write semantics guarantees exactly once delivery.

                                Mapping is the process of defining how a document, and the fields it contains, are stored and indexed. Users can explicitly define mappings for types in indices. When a mapping is not explicitly defined, Elasticsearch can determine field names and types from data, however, some types such as timestamp and decimal, may not be correctly inferred. To ensure that the types are correctly inferred, the connector provides a feature to infer a mapping from the schemas of Kafka messages.
                            </description>
                            <logo>logos/elasticsearch.jpg</logo>

                            <supportProviderName>Confluent, Inc.</supportProviderName>
                            <supportSummary><![CDATA[This connector is <a href="https://www.confluent.io/subscription/">supported by Confluent</a> as part of a <a href="https://www.confluent.io/product/confluent-platform/">Confluent Platform</a> subscription.]]></supportSummary>
                            <supportUrl>https://docs.confluent.io/home/overview.html</supportUrl>
                            <supportLogo>logos/confluent.png</supportLogo>

                            <ownerUsername>confluentinc</ownerUsername>
                            <ownerType>organization</ownerType>
                            <ownerName>Confluent, Inc.</ownerName>
                            <ownerUrl>https://confluent.io/</ownerUrl>
                            <ownerLogo>logos/confluent.png</ownerLogo>

                            <componentTypes>
                                <componentType>sink</componentType>
                            </componentTypes>

                            <tags>
                                <tag>Elastic</tag>
                                <tag>elasticsearch</tag>
                                <tag>search</tag>
                                <tag>analytics</tag>
                                <tag>log</tag>
                            </tags>

                            <requirements>
                                <requirement>Elasticsearch 7.x</requirement>
                            </requirements>

                            <deliveryGuarantee>
                                <deliveryGuarantee>exactlyOnce</deliveryGuarantee>
                            </deliveryGuarantee>

                            <confluentControlCenterIntegration>true</confluentControlCenterIntegration>
                        </configuration>
                    </execution>
                </executions>
            </plugin>
            <plugin>
                <groupId>org.apache.maven.plugins</groupId>
                <artifactId>maven-compiler-plugin</artifactId>
                <inherited>true</inherited>
                <configuration>
                    <compilerArgs>
                        <arg>-Xlint:all,-try</arg>
                        <arg>-Werror</arg>
                    </compilerArgs>
                </configuration>
            </plugin>
            <plugin>
                <groupId>org.apache.maven.plugins</groupId>
                <artifactId>maven-assembly-plugin</artifactId>
                <configuration>
                    <descriptors>
                        <descriptor>src/assembly/development.xml</descriptor>
                        <descriptor>src/assembly/package.xml</descriptor>
                    </descriptors>
                </configuration>
                <executions>
                    <execution>
                        <id>make-assembly</id>
                        <phase>package</phase>
                        <goals>
                            <goal>single</goal>
                        </goals>
                    </execution>
                </executions>
            </plugin>
            <plugin>
                <groupId>org.apache.maven.plugins</groupId>
                <artifactId>maven-surefire-plugin</artifactId>
                <configuration>
                    <argLine>@{argLine} -Djava.awt.headless=true -Dtests.security.manager=false -Dtests.jarhell.check=false</argLine>
                </configuration>
            </plugin>
            <plugin>
                <groupId>org.apache.maven.plugins</groupId>
                <artifactId>maven-checkstyle-plugin</artifactId>
                <executions>
                    <execution>
                        <id>validate</id>
                        <phase>validate</phase>
                        <configuration>
                            <suppressionsLocation>checkstyle/suppressions.xml</suppressionsLocation>
                        </configuration>
                        <goals>
                            <goal>check</goal>
                        </goals>
                    </execution>
                </executions>
            </plugin>
            <plugin>
                <groupId>org.apache.maven.plugins</groupId>
                <artifactId>maven-release-plugin</artifactId>
                <version>${maven.release.plugin.version}</version>
                <configuration>
                    <autoVersionSubmodules>true</autoVersionSubmodules>
                    <remoteTagging>false</remoteTagging>
                    <tagNameFormat>v@{project.version}</tagNameFormat>
                </configuration>
            </plugin>
        </plugins>

        <resources>
            <resource>
                <directory>src/main/resources</directory>
                <filtering>true</filtering>
            </resource>
        </resources>
    </build>

    <profiles>
        <profile>
            <id>standalone</id>
            <build>
                <plugins>
                    <plugin>
                        <artifactId>maven-assembly-plugin</artifactId>
                        <configuration>
                            <descriptors>
                                <descriptor>src/assembly/standalone.xml</descriptor>
                            </descriptors>
                        </configuration>
                    </plugin>
                </plugins>
            </build>
        </profile>
        <profile>
            <id>jenkins</id>
            <build>
                <plugins>
                    <plugin>
                        <groupId>org.apache.maven.plugins</groupId>
                        <artifactId>maven-failsafe-plugin</artifactId>
                        <version>3.0.0-M3</version>
                        <configuration>
                            <excludes>
                                <!--
                                The jenkins container is only accessible through its DOCKER_HOST IP
                                address. This makes it hard to test both hostname verification
                                enabled and disabled cases with the same cert. So, disable this IT
                                in jenkins.
                                -->
                                <exclude>**/ElasticsearchConnectorSslIT.java</exclude>
                            </excludes>
                        </configuration>
                    </plugin>
                </plugins>
            </build>
        </profile>
        <profile>
            <id>licenses-package</id>
            <build>
                <plugins>
                    <plugin>
                        <groupId>org.codehaus.mojo</groupId>
                        <artifactId>exec-maven-plugin</artifactId>
                        <version>1.2.1</version>
                        <executions>
                            <execution>
                                <id>create-licenses</id>
                                <configuration>
                                    <mainClass>io.confluent.licenses.LicenseFinder</mainClass>
                                    <arguments>
                                        <!-- Note use of development instead of package so we pick up all dependencies. -->
                                        <argument>-i ${project.build.directory}/${project.build.finalName}-package/share/java/kafka-connect-elasticsearch</argument>
                                        <argument>-o ${project.basedir}/licenses</argument>
                                        <argument>-f</argument>
                                        <argument>-h ${project.build.directory}/${project.build.finalName}-package/share/doc/kafka-connect-elasticsearch/licenses.html</argument>
                                        <argument>-l ${project.build.directory}/${project.build.finalName}-package/share/doc/kafka-connect-elasticsearch/licenses</argument>
                                        <argument>-n ${project.build.directory}/${project.build.finalName}-package/share/doc/kafka-connect-elasticsearch/notices</argument>
                                        <argument>-t ${project.name}</argument>
                                        <argument>-x licenses-${confluent.version}.jar</argument>
                                    </arguments>
                                </configuration>
                                <phase>package</phase>
                                <goals>
                                    <goal>java</goal>
                                </goals>
                            </execution>
                        </executions>
                        <configuration>
                            <includeProjectDependencies>true</includeProjectDependencies>
                            <includePluginDependencies>true</includePluginDependencies>
                            <executableDependency>
                                <groupId>io.confluent</groupId>
                                <artifactId>licenses</artifactId>
                            </executableDependency>
                        </configuration>
                        <dependencies>
                            <dependency>
                                <groupId>io.confluent</groupId>
                                <artifactId>licenses</artifactId>
                                <version>${confluent.version}</version>
                            </dependency>
                        </dependencies>
                    </plugin>
                </plugins>
            </build>
        </profile>
        <profile>
            <id>licenses-source</id>
            <build>
                <plugins>
                    <plugin>
                        <groupId>org.codehaus.mojo</groupId>
                        <artifactId>exec-maven-plugin</artifactId>
                        <version>1.2.1</version>
                        <executions>
                            <execution>
                                <id>create-licenses</id>
                                <configuration>
                                    <mainClass>io.confluent.licenses.LicenseFinder</mainClass>
                                    <arguments>
                                        <!-- Note use of development instead of package so we pick up all dependencies. -->
                                        <argument>-i ${project.build.directory}/${project.build.finalName}-development/share/java/kafka-connect-elasticsearch</argument>
                                        <argument>-o ${project.basedir}/licenses</argument>
                                        <argument>-f</argument>
                                        <argument>-h ${project.basedir}/licenses.html</argument>
                                        <argument>-l ${project.basedir}/licenses</argument>
                                        <argument>-n ${project.basedir}/notices</argument>
                                        <argument>-t ${project.name}</argument>
                                        <argument>-x licenses-${confluent.version}.jar</argument>
                                    </arguments>
                                </configuration>
                                <phase>package</phase>
                                <goals>
                                    <goal>java</goal>
                                </goals>
                            </execution>
                        </executions>
                        <configuration>
                            <includeProjectDependencies>true</includeProjectDependencies>
                            <includePluginDependencies>true</includePluginDependencies>
                            <executableDependency>
                                <groupId>io.confluent</groupId>
                                <artifactId>licenses</artifactId>
                            </executableDependency>
                        </configuration>
                        <dependencies>
                            <dependency>
                                <groupId>io.confluent</groupId>
                                <artifactId>licenses</artifactId>
                                <version>${confluent.version}</version>
                            </dependency>
                        </dependencies>
                    </plugin>
                    <plugin>
                        <artifactId>maven-clean-plugin</artifactId>
                        <version>3.0.0</version>
                        <configuration>
                            <filesets>
                                <fileset>
                                    <directory>.</directory>
                                    <includes>
                                        <include>licenses.html</include>
                                        <directory>licenses/*.*</directory>
                                        <directory>notices/*.*</directory>
                                    </includes>
                                </fileset>
                            </filesets>
                        </configuration>
                    </plugin>
                </plugins>
            </build>
        </profile>
    </profiles>
</project><|MERGE_RESOLUTION|>--- conflicted
+++ resolved
@@ -205,16 +205,15 @@
             <scope>test</scope>
         </dependency>
         <dependency>
-<<<<<<< HEAD
             <groupId>org.apache.hadoop</groupId>
             <artifactId>hadoop-minikdc</artifactId>
             <version>${hadoop.version}</version>
             <scope>test</scope>
-=======
+            </dependency>
+        <dependency>
             <groupId>org.yaml</groupId>
             <artifactId>snakeyaml</artifactId>
             <version>${snakeyaml.version}</version>
->>>>>>> f23aeb8b
         </dependency>
     </dependencies>
 
