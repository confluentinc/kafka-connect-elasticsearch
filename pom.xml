<?xml version="1.0" encoding="UTF-8"?>
<project xmlns="http://maven.apache.org/POM/4.0.0" xmlns:xsi="http://www.w3.org/2001/XMLSchema-instance" xsi:schemaLocation="http://maven.apache.org/POM/4.0.0 http://maven.apache.org/xsd/maven-4.0.0.xsd">
    <modelVersion>4.0.0</modelVersion>

    <parent>
        <groupId>io.confluent</groupId>
        <artifactId>common</artifactId>
        <version>6.2.3</version>
    </parent>

    <artifactId>kafka-connect-elasticsearch</artifactId>
    <version>13.2.0-SNAPSHOT</version>
    <packaging>jar</packaging>
    <name>kafka-connect-elasticsearch</name>
    <organization>
        <name>Confluent, Inc.</name>
        <url>http://confluent.io</url>
    </organization>
    <url>http://confluent.io</url>
    <description>
        Elasticsearch Sink Connector for Kafka Connect
    </description>

    <licenses>
        <license>
            <name>Confluent Community License</name>
            <url>http://www.confluent.io/confluent-community-license</url>
            <distribution>repo</distribution>
        </license>
    </licenses>

    <scm>
        <connection>scm:git:git://github.com/confluentinc/kafka-connect-elasticsearch.git</connection>
        <developerConnection>scm:git:git@github.com:confluentinc/kafka-connect-elasticsearch.git</developerConnection>
        <url>https://github.com/confluentinc/kafka-connect-elasticsearch</url>
        <tag>13.0.x</tag>
    </scm>

    <properties>
        <es.version>7.17.1</es.version>
        <hamcrest.version>1.3</hamcrest.version>
        <mockito.version>2.28.2</mockito.version>
        <gson.version>2.9.0</gson.version>
        <test.containers.version>1.16.3</test.containers.version>
        <kafka.connect.maven.plugin.version>0.11.1</kafka.connect.maven.plugin.version>
        <maven.release.plugin.version>2.5.3</maven.release.plugin.version>
        <hadoop.version>3.3.1</hadoop.version>
        <apacheds-jdbm1.version>2.0.0-M2</apacheds-jdbm1.version>
        <jackson.databind.version>2.13.2.1</jackson.databind.version>
        <jackson.version>2.13.2</jackson.version>
        <!-- temporary fix by pinning the version until we upgrade to a version of common that contains this or newer version.
            See https://github.com/confluentinc/common/pull/332 for details (common-parent 7.0.0-0) -->
        <dependency.check.version>6.1.6</dependency.check.version>
        <aws-java-sdk.version>1.11.1029</aws-java-sdk.version>
        <confluent.maven.repo>http://packages.confluent.io/maven/</confluent.maven.repo>
        <commons.codec.version>1.15</commons.codec.version>
    </properties>

    <repositories>
        <repository>
            <id>confluent</id>
            <name>Confluent</name>
            <url>http://packages.confluent.io/maven/</url>
        </repository>
    </repositories>

    <dependencies>
        <dependency>
            <groupId>org.apache.kafka</groupId>
            <artifactId>connect-api</artifactId>
            <scope>provided</scope>
        </dependency>
        <dependency>
            <groupId>org.apache.kafka</groupId>
            <artifactId>connect-json</artifactId>
            <scope>provided</scope>
        </dependency>
        <dependency>
            <groupId>org.elasticsearch.client</groupId>
            <artifactId>elasticsearch-rest-high-level-client</artifactId>
            <version>${es.version}</version>
        </dependency>
        <dependency>
            <groupId>org.elasticsearch</groupId>
            <artifactId>elasticsearch</artifactId>
            <version>${es.version}</version>
        </dependency>
        <dependency>
            <groupId>org.apache.logging.log4j</groupId>
            <artifactId>log4j-api</artifactId>
            <version>2.17.1</version>
        </dependency>
        <!-- pin jackson-dataformat-cbor for CVE - the version comes from confluentinc/common -->
        <dependency>
            <groupId>com.fasterxml.jackson.dataformat</groupId>
            <artifactId>jackson-dataformat-cbor</artifactId>
        </dependency>
        <!-- pin commons-codec for CVE -->
        <dependency>
            <groupId>commons-codec</groupId>
            <artifactId>commons-codec</artifactId>
            <version>1.15</version>
        </dependency>
        <!-- pin snakeyaml for CVE -->
        <dependency>
            <groupId>org.yaml</groupId>
            <artifactId>snakeyaml</artifactId>
            <version>1.27</version>
        </dependency>
        <!-- pin httpclient for CVE -->
        <dependency>
            <groupId>org.apache.httpcomponents</groupId>
            <artifactId>httpclient</artifactId>
            <version>4.5.13</version>
        </dependency>
        <dependency>
            <groupId>com.google.code.gson</groupId>
            <artifactId>gson</artifactId>
            <version>${gson.version}</version>
            <scope>test</scope>
        </dependency>
<<<<<<< HEAD
        <dependency>
            <groupId>org.apache.httpcomponents</groupId>
            <artifactId>httpclient</artifactId>
            <version>4.5.13</version>
        </dependency>
        <!-- AWS signer -->
        <dependency>
            <groupId>software.amazon.awssdk</groupId>
            <artifactId>auth</artifactId>
        </dependency>
        <!-- AWS signer -->
=======
>>>>>>> 9e95214e
        <!-- Force commons-codec (httpclient transitive dependency) version to address CVE CCMSG-835 -->
        <dependency>
            <groupId>commons-codec</groupId>
            <artifactId>commons-codec</artifactId>
            <version>1.15</version>
        </dependency>
        <dependency>
            <groupId>commons-codec</groupId>
            <artifactId>commons-codec</artifactId>
            <version>${commons.codec.version}</version>
        </dependency>
        <dependency>
            <groupId>org.hamcrest</groupId>
            <artifactId>hamcrest-all</artifactId>
            <version>${hamcrest.version}</version>
            <scope>test</scope>
        </dependency>
        <dependency>
            <groupId>org.mockito</groupId>
            <artifactId>mockito-inline</artifactId>
            <version>${mockito.version}</version>
            <scope>test</scope>
        </dependency>
        <dependency>
            <groupId>junit</groupId>
            <artifactId>junit</artifactId>
            <exclusions>
                <exclusion>
                    <groupId>org.hamcrest</groupId>
                    <artifactId>hamcrest-core</artifactId>
                </exclusion>
            </exclusions>
            <scope>test</scope>
        </dependency>
        <dependency>
            <groupId>org.junit.jupiter</groupId>
            <artifactId>junit-jupiter-api</artifactId>
            <scope>test</scope>
        </dependency>
        <dependency>
            <groupId>org.apache.kafka</groupId>
            <artifactId>connect-runtime</artifactId>
            <version>${kafka.version}</version>
            <classifier>test</classifier>
            <type>test-jar</type>
            <scope>test</scope>
        </dependency>
        <!-- Use a repackaged version of log4j with security patches. Default log4j v1.2 is a transitive dependency of connect-runtime, but it is excluded in common/pom.xml -->
        <dependency>
            <groupId>io.confluent</groupId>
            <artifactId>confluent-log4j</artifactId>
            <scope>test</scope>
        </dependency>
        <dependency>
            <groupId>org.apache.kafka</groupId>
            <artifactId>connect-runtime</artifactId>
            <version>${kafka.version}</version>
            <scope>test</scope>
        </dependency>
        <dependency>
            <groupId>org.apache.kafka</groupId>
            <artifactId>kafka-clients</artifactId>
            <version>${kafka.version}</version>
            <classifier>test</classifier>
            <type>test-jar</type>
            <scope>test</scope>
        </dependency>
        <dependency>
            <groupId>org.apache.kafka</groupId>
            <artifactId>kafka_${kafka.scala.version}</artifactId>
            <version>${kafka.version}</version>
            <scope>test</scope>
        </dependency>
        <dependency>
            <groupId>org.apache.kafka</groupId>
            <artifactId>kafka_${kafka.scala.version}</artifactId>
            <type>test-jar</type>
            <classifier>test</classifier>
            <scope>test</scope>
            <version>${kafka.version}</version>
        </dependency>
        <dependency>
            <groupId>org.testcontainers</groupId>
            <artifactId>elasticsearch</artifactId>
            <version>${test.containers.version}</version>
            <scope>test</scope>
        </dependency>
        <dependency>
            <groupId>org.apache.hadoop</groupId>
            <artifactId>hadoop-minikdc</artifactId>
            <version>${hadoop.version}</version>
            <scope>test</scope>
        </dependency>
        <dependency>
            <groupId>org.assertj</groupId>
            <artifactId>assertj-core</artifactId>
            <version>3.20.2</version>
            <scope>test</scope>
        </dependency>
        <dependency>
            <groupId>org.awaitility</groupId>
            <artifactId>awaitility</artifactId>
            <version>4.1.0</version>
            <scope>test</scope>
        </dependency>
        <dependency>
            <groupId>com.github.tomakehurst</groupId>
            <artifactId>wiremock-jre8</artifactId>
            <version>2.30.1</version>
            <scope>test</scope>
        </dependency>
    </dependencies>

    <dependencyManagement>
        <dependencies>
            <dependency>
                <groupId>com.fasterxml.jackson.core</groupId>
                <artifactId>jackson-core</artifactId>
                <version>${jackson.version}</version>
            </dependency>
            <dependency>
                <groupId>com.fasterxml.jackson.core</groupId>
                <artifactId>jackson-annotations</artifactId>
                <version>${jackson.version}</version>
            </dependency>
            <dependency>
                <groupId>com.fasterxml.jackson.core</groupId>
                <artifactId>jackson-databind</artifactId>
                <version>${jackson.databind.version}</version>
            </dependency>
            <dependency>
<<<<<<< HEAD
                <groupId>software.amazon.awssdk</groupId>
                <artifactId>bom</artifactId>
                <version>2.17.4</version>
                <type>pom</type>
                <scope>import</scope>
=======
                <groupId>com.fasterxml.jackson</groupId>
                <artifactId>jackson-bom</artifactId>
                <version>${jackson.version}</version>
                <scope>import</scope>
                <type>pom</type>
            </dependency>
            <dependency>
                <groupId>com.fasterxml.jackson.dataformat</groupId>
                <artifactId>jackson-dataformat-cbor</artifactId>
                <version>${jackson.version}</version>
>>>>>>> 9e95214e
            </dependency>
        </dependencies>
    </dependencyManagement>

    <build>
        <plugins>
            <plugin>
                <groupId>org.apache.maven.plugins</groupId>
                <artifactId>maven-failsafe-plugin</artifactId>
                <version>3.0.0-M3</version>
            </plugin>
            <plugin>
                <groupId>io.confluent</groupId>
                <version>${kafka.connect.maven.plugin.version}</version>
                <artifactId>kafka-connect-maven-plugin</artifactId>
                <executions>
                    <execution>
                        <goals>
                            <goal>kafka-connect</goal>
                        </goals>
                        <configuration>
                            <title>Kafka Connect Elasticsearch</title>
                            <documentationUrl>https://docs.confluent.io/kafka-connect-elasticsearch/current/index.html</documentationUrl>
                            <description>
                                The Elasticsearch connector allows moving data from Kafka to Elasticsearch 2.x, 5.x, 6.x, and 7.x. It writes data from a topic in Kafka to an index in Elasticsearch and all data for a topic have the same type.

                                Elasticsearch is often used for text queries, analytics and as an key-value store (use cases). The connector covers both the analytics and key-value store use cases. For the analytics use case, each message is in Kafka is treated as an event and the connector uses topic+partition+offset as a unique identifier for events, which then converted to unique documents in Elasticsearch. For the key-value store use case, it supports using keys from Kafka messages as document ids in Elasticsearch and provides configurations ensuring that updates to a key are written to Elasticsearch in order. For both use cases, Elasticsearch’s idempotent write semantics guarantees exactly once delivery.

                                Mapping is the process of defining how a document, and the fields it contains, are stored and indexed. Users can explicitly define mappings for types in indices. When a mapping is not explicitly defined, Elasticsearch can determine field names and types from data, however, some types such as timestamp and decimal, may not be correctly inferred. To ensure that the types are correctly inferred, the connector provides a feature to infer a mapping from the schemas of Kafka messages.
                            </description>
                            <logo>logos/elasticsearch.jpg</logo>

                            <supportProviderName>Confluent, Inc.</supportProviderName>
                            <supportSummary><![CDATA[This connector is <a href="https://www.confluent.io/subscription/">supported by Confluent</a> as part of a <a href="https://www.confluent.io/product/confluent-platform/">Confluent Platform</a> subscription.]]></supportSummary>
                            <supportUrl>https://docs.confluent.io/home/overview.html</supportUrl>
                            <supportLogo>logos/confluent.png</supportLogo>

                            <ownerUsername>confluentinc</ownerUsername>
                            <ownerType>organization</ownerType>
                            <ownerName>Confluent, Inc.</ownerName>
                            <ownerUrl>https://confluent.io/</ownerUrl>
                            <ownerLogo>logos/confluent.png</ownerLogo>

                            <componentTypes>
                                <componentType>sink</componentType>
                            </componentTypes>

                            <tags>
                                <tag>Elastic</tag>
                                <tag>elasticsearch</tag>
                                <tag>search</tag>
                                <tag>analytics</tag>
                                <tag>log</tag>
                            </tags>

                            <requirements>
                                <requirement>Elasticsearch 7.x</requirement>
                            </requirements>

                            <deliveryGuarantee>
                                <deliveryGuarantee>exactlyOnce</deliveryGuarantee>
                            </deliveryGuarantee>

                            <confluentControlCenterIntegration>true</confluentControlCenterIntegration>
                        </configuration>
                    </execution>
                </executions>
            </plugin>
            <plugin>
                <groupId>org.apache.maven.plugins</groupId>
                <artifactId>maven-compiler-plugin</artifactId>
                <inherited>true</inherited>
                <configuration>
                    <compilerArgs>
                        <arg>-Xlint:all,-try</arg>
                        <!-- migrate to the new Java Client and uncomment -->
                        <!--<arg>-Werror</arg>-->
                    </compilerArgs>
                </configuration>
            </plugin>
            <plugin>
                <groupId>org.apache.maven.plugins</groupId>
                <artifactId>maven-assembly-plugin</artifactId>
                <configuration>
                    <descriptors>
                        <descriptor>src/assembly/development.xml</descriptor>
                        <descriptor>src/assembly/package.xml</descriptor>
                    </descriptors>
                </configuration>
                <executions>
                    <execution>
                        <id>make-assembly</id>
                        <phase>package</phase>
                        <goals>
                            <goal>single</goal>
                        </goals>
                    </execution>
                </executions>
            </plugin>
            <plugin>
                <groupId>org.apache.maven.plugins</groupId>
                <artifactId>maven-surefire-plugin</artifactId>
                <configuration>
                    <argLine>@{argLine} -Djava.awt.headless=true -Dtests.security.manager=false -Dtests.jarhell.check=false</argLine>
                </configuration>
            </plugin>
            <plugin>
                <groupId>org.apache.maven.plugins</groupId>
                <artifactId>maven-checkstyle-plugin</artifactId>
                <executions>
                    <execution>
                        <id>validate</id>
                        <phase>validate</phase>
                        <configuration>
                            <suppressionsLocation>checkstyle/suppressions.xml</suppressionsLocation>
                        </configuration>
                        <goals>
                            <goal>check</goal>
                        </goals>
                    </execution>
                </executions>
            </plugin>
            <plugin>
                <groupId>org.apache.maven.plugins</groupId>
                <artifactId>maven-release-plugin</artifactId>
                <version>${maven.release.plugin.version}</version>
                <configuration>
                    <autoVersionSubmodules>true</autoVersionSubmodules>
                    <remoteTagging>false</remoteTagging>
                    <tagNameFormat>v@{project.version}</tagNameFormat>
                </configuration>
            </plugin>
        </plugins>

        <resources>
            <resource>
                <directory>src/main/resources</directory>
                <filtering>true</filtering>
            </resource>
        </resources>
    </build>

    <profiles>
        <profile>
            <id>standalone</id>
            <build>
                <plugins>
                    <plugin>
                        <artifactId>maven-assembly-plugin</artifactId>
                        <configuration>
                            <descriptors>
                                <descriptor>src/assembly/standalone.xml</descriptor>
                            </descriptors>
                        </configuration>
                    </plugin>
                </plugins>
            </build>
        </profile>
        <profile>
            <id>jenkins</id>
            <build>
                <plugins>
                    <plugin>
                        <groupId>org.apache.maven.plugins</groupId>
                        <artifactId>maven-failsafe-plugin</artifactId>
                        <version>3.0.0-M3</version>
                        <configuration>
                            <excludes>
                                <!--
                                The jenkins container is only accessible through its DOCKER_HOST IP
                                address. This makes it hard to test both hostname verification
                                enabled and disabled cases with the same cert. So, disable this IT
                                in jenkins.
                                -->
                                <exclude>**/ElasticsearchConnectorSslIT.java</exclude>
                            </excludes>
                        </configuration>
                    </plugin>
                </plugins>
            </build>
        </profile>
        <profile>
            <id>licenses-package</id>
            <build>
                <plugins>
                    <plugin>
                        <groupId>org.codehaus.mojo</groupId>
                        <artifactId>exec-maven-plugin</artifactId>
                        <version>1.2.1</version>
                        <executions>
                            <execution>
                                <id>create-licenses</id>
                                <configuration>
                                    <mainClass>io.confluent.licenses.LicenseFinder</mainClass>
                                    <arguments>
                                        <!-- Note use of development instead of package so we pick up all dependencies. -->
                                        <argument>-i ${project.build.directory}/${project.build.finalName}-package/share/java/kafka-connect-elasticsearch</argument>
                                        <argument>-o ${project.basedir}/licenses</argument>
                                        <argument>-f</argument>
                                        <argument>-h ${project.build.directory}/${project.build.finalName}-package/share/doc/kafka-connect-elasticsearch/licenses.html</argument>
                                        <argument>-l ${project.build.directory}/${project.build.finalName}-package/share/doc/kafka-connect-elasticsearch/licenses</argument>
                                        <argument>-n ${project.build.directory}/${project.build.finalName}-package/share/doc/kafka-connect-elasticsearch/notices</argument>
                                        <argument>-t ${project.name}</argument>
                                        <argument>-x licenses-${confluent.version}.jar</argument>
                                    </arguments>
                                </configuration>
                                <phase>package</phase>
                                <goals>
                                    <goal>java</goal>
                                </goals>
                            </execution>
                        </executions>
                        <configuration>
                            <includeProjectDependencies>true</includeProjectDependencies>
                            <includePluginDependencies>true</includePluginDependencies>
                            <executableDependency>
                                <groupId>io.confluent</groupId>
                                <artifactId>licenses</artifactId>
                            </executableDependency>
                        </configuration>
                        <dependencies>
                            <dependency>
                                <groupId>io.confluent</groupId>
                                <artifactId>licenses</artifactId>
                                <version>${confluent.version}</version>
                            </dependency>
                        </dependencies>
                    </plugin>
                </plugins>
            </build>
        </profile>
        <profile>
            <id>licenses-source</id>
            <build>
                <plugins>
                    <plugin>
                        <groupId>org.codehaus.mojo</groupId>
                        <artifactId>exec-maven-plugin</artifactId>
                        <version>1.2.1</version>
                        <executions>
                            <execution>
                                <id>create-licenses</id>
                                <configuration>
                                    <mainClass>io.confluent.licenses.LicenseFinder</mainClass>
                                    <arguments>
                                        <!-- Note use of development instead of package so we pick up all dependencies. -->
                                        <argument>-i ${project.build.directory}/${project.build.finalName}-development/share/java/kafka-connect-elasticsearch</argument>
                                        <argument>-o ${project.basedir}/licenses</argument>
                                        <argument>-f</argument>
                                        <argument>-h ${project.basedir}/licenses.html</argument>
                                        <argument>-l ${project.basedir}/licenses</argument>
                                        <argument>-n ${project.basedir}/notices</argument>
                                        <argument>-t ${project.name}</argument>
                                        <argument>-x licenses-${confluent.version}.jar</argument>
                                    </arguments>
                                </configuration>
                                <phase>package</phase>
                                <goals>
                                    <goal>java</goal>
                                </goals>
                            </execution>
                        </executions>
                        <configuration>
                            <includeProjectDependencies>true</includeProjectDependencies>
                            <includePluginDependencies>true</includePluginDependencies>
                            <executableDependency>
                                <groupId>io.confluent</groupId>
                                <artifactId>licenses</artifactId>
                            </executableDependency>
                        </configuration>
                        <dependencies>
                            <dependency>
                                <groupId>io.confluent</groupId>
                                <artifactId>licenses</artifactId>
                                <version>${confluent.version}</version>
                            </dependency>
                        </dependencies>
                    </plugin>
                    <plugin>
                        <artifactId>maven-clean-plugin</artifactId>
                        <version>3.0.0</version>
                        <configuration>
                            <filesets>
                                <fileset>
                                    <directory>.</directory>
                                    <includes>
                                        <include>licenses.html</include>
                                        <directory>licenses/*.*</directory>
                                        <directory>notices/*.*</directory>
                                    </includes>
                                </fileset>
                            </filesets>
                        </configuration>
                    </plugin>
                </plugins>
            </build>
        </profile>
    </profiles>
</project><|MERGE_RESOLUTION|>--- conflicted
+++ resolved
@@ -119,7 +119,7 @@
             <version>${gson.version}</version>
             <scope>test</scope>
         </dependency>
-<<<<<<< HEAD
+
         <dependency>
             <groupId>org.apache.httpcomponents</groupId>
             <artifactId>httpclient</artifactId>
@@ -131,8 +131,7 @@
             <artifactId>auth</artifactId>
         </dependency>
         <!-- AWS signer -->
-=======
->>>>>>> 9e95214e
+
         <!-- Force commons-codec (httpclient transitive dependency) version to address CVE CCMSG-835 -->
         <dependency>
             <groupId>commons-codec</groupId>
@@ -264,13 +263,14 @@
                 <version>${jackson.databind.version}</version>
             </dependency>
             <dependency>
-<<<<<<< HEAD
+
                 <groupId>software.amazon.awssdk</groupId>
                 <artifactId>bom</artifactId>
                 <version>2.17.4</version>
                 <type>pom</type>
                 <scope>import</scope>
-=======
+            </dependency>
+            <dependency>
                 <groupId>com.fasterxml.jackson</groupId>
                 <artifactId>jackson-bom</artifactId>
                 <version>${jackson.version}</version>
@@ -281,7 +281,6 @@
                 <groupId>com.fasterxml.jackson.dataformat</groupId>
                 <artifactId>jackson-dataformat-cbor</artifactId>
                 <version>${jackson.version}</version>
->>>>>>> 9e95214e
             </dependency>
         </dependencies>
     </dependencyManagement>
