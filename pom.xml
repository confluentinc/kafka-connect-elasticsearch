<?xml version="1.0" encoding="UTF-8"?>
<project xmlns="http://maven.apache.org/POM/4.0.0" xmlns:xsi="http://www.w3.org/2001/XMLSchema-instance" xsi:schemaLocation="http://maven.apache.org/POM/4.0.0 http://maven.apache.org/xsd/maven-4.0.0.xsd">
    <modelVersion>4.0.0</modelVersion>

    <parent>
        <groupId>io.confluent</groupId>
        <artifactId>common</artifactId>
        <version>7.0.12</version>
    </parent>

    <artifactId>kafka-connect-elasticsearch</artifactId>
    <version>13.0.9-SNAPSHOT</version>
    <packaging>jar</packaging>
    <name>kafka-connect-elasticsearch</name>
    <organization>
        <name>Confluent, Inc.</name>
        <url>http://confluent.io</url>
    </organization>
    <url>http://confluent.io</url>
    <description>
        Elasticsearch Sink Connector for Kafka Connect
    </description>

    <licenses>
        <license>
            <name>Confluent Community License</name>
            <url>http://www.confluent.io/confluent-community-license</url>
            <distribution>repo</distribution>
        </license>
    </licenses>

    <scm>
        <connection>scm:git:git://github.com/confluentinc/kafka-connect-elasticsearch.git</connection>
        <developerConnection>scm:git:git@github.com:confluentinc/kafka-connect-elasticsearch.git</developerConnection>
        <url>https://github.com/confluentinc/kafka-connect-elasticsearch</url>
        <tag>13.0.x</tag>
    </scm>

    <properties>
        <es.version>7.17.14</es.version>
        <hamcrest.version>1.3</hamcrest.version>
        <mockito.version>2.28.2</mockito.version>
<<<<<<< HEAD
        <gson.version>2.8.6</gson.version>
        <test.containers.version>1.15.3</test.containers.version>
=======
        <gson.version>2.9.0</gson.version>
        <test.containers.version>1.16.3</test.containers.version>
>>>>>>> 52d9526e
        <kafka.connect.maven.plugin.version>0.11.1</kafka.connect.maven.plugin.version>
        <maven.release.plugin.version>2.5.3</maven.release.plugin.version>
        <hadoop.version>3.3.1</hadoop.version>
        <apacheds-jdbm1.version>2.0.0-M2</apacheds-jdbm1.version>
        <!-- TODO: Remove the version pin after releasing https://github.com/confluentinc/common/pull/494 -->
        <jackson.databind.version>2.15.2</jackson.databind.version>
        <jackson.version>2.15.2</jackson.version>
        <!-- temporary fix by pinning the version until we upgrade to a version of common that contains this or newer version.
            See https://github.com/confluentinc/common/pull/332 for details (common-parent 7.0.0-0) -->
        <dependency.check.version>6.1.6</dependency.check.version>
        <confluent.maven.repo>http://packages.confluent.io/maven/</confluent.maven.repo>
        <commons.codec.version>1.15</commons.codec.version>
        <confluent.version>${io.confluent.common.version}</confluent.version>
    </properties>

    <repositories>
        <repository>
            <id>confluent</id>
            <name>Confluent</name>
            <url>https://packages.confluent.io/maven/</url>
        </repository>
    </repositories>

    <dependencies>
        <dependency>
            <groupId>org.apache.kafka</groupId>
            <artifactId>connect-api</artifactId>
            <scope>provided</scope>
        </dependency>
        <dependency>
            <groupId>org.apache.kafka</groupId>
            <artifactId>connect-json</artifactId>
            <scope>provided</scope>
        </dependency>
        <dependency>
            <groupId>org.elasticsearch.client</groupId>
            <artifactId>elasticsearch-rest-high-level-client</artifactId>
            <version>${es.version}</version>
        </dependency>
        <dependency>
            <groupId>org.elasticsearch</groupId>
            <artifactId>elasticsearch</artifactId>
            <version>${es.version}</version>
            <exclusions>
                <exclusion>
                    <groupId>org.yaml</groupId>
                    <artifactId>snakeyaml</artifactId>
                </exclusion>
            </exclusions>
        </dependency>
        <dependency>
            <groupId>org.apache.logging.log4j</groupId>
            <artifactId>log4j-api</artifactId>
            <version>2.17.1</version>
        </dependency>
        <!-- pin jackson-dataformat-cbor for CVE - the version comes from confluentinc/common -->
        <dependency>
            <groupId>com.fasterxml.jackson.dataformat</groupId>
            <artifactId>jackson-dataformat-cbor</artifactId>
        </dependency>

        <dependency>
            <groupId>org.apache.httpcomponents</groupId>
            <artifactId>httpclient</artifactId>
            <version>4.5.13</version>
        </dependency>
        <dependency>
            <groupId>com.google.code.gson</groupId>
            <artifactId>gson</artifactId>
            <version>${gson.version}</version>
            <scope>test</scope>
        </dependency>
        <dependency>
            <groupId>commons-codec</groupId>
            <artifactId>commons-codec</artifactId>
            <version>${commons.codec.version}</version>
        </dependency>
        <dependency>
            <groupId>org.hamcrest</groupId>
            <artifactId>hamcrest-all</artifactId>
            <version>${hamcrest.version}</version>
            <scope>test</scope>
        </dependency>
        <dependency>
            <groupId>org.mockito</groupId>
            <artifactId>mockito-inline</artifactId>
            <version>${mockito.version}</version>
            <scope>test</scope>
        </dependency>
        <dependency>
            <groupId>junit</groupId>
            <artifactId>junit</artifactId>
            <exclusions>
                <exclusion>
                    <groupId>org.hamcrest</groupId>
                    <artifactId>hamcrest-core</artifactId>
                </exclusion>
            </exclusions>
            <scope>test</scope>
        </dependency>
        <dependency>
            <groupId>org.junit.jupiter</groupId>
            <artifactId>junit-jupiter-api</artifactId>
            <scope>test</scope>
        </dependency>
        <dependency>
            <groupId>org.apache.kafka</groupId>
            <artifactId>connect-runtime</artifactId>
            <version>${kafka.version}</version>
            <classifier>test</classifier>
            <type>test-jar</type>
            <scope>test</scope>
        </dependency>
        <dependency>
            <groupId>ch.qos.reload4j</groupId>
            <artifactId>reload4j</artifactId>
            <scope>test</scope>
        </dependency>
        <dependency>
            <groupId>org.apache.kafka</groupId>
            <artifactId>connect-runtime</artifactId>
            <version>${kafka.version}</version>
            <scope>test</scope>
        </dependency>
        <dependency>
            <groupId>org.apache.kafka</groupId>
            <artifactId>kafka-clients</artifactId>
            <version>${kafka.version}</version>
            <classifier>test</classifier>
            <type>test-jar</type>
            <scope>test</scope>
        </dependency>
        <dependency>
            <groupId>org.apache.kafka</groupId>
            <artifactId>kafka_${kafka.scala.version}</artifactId>
            <version>${kafka.version}</version>
            <scope>test</scope>
        </dependency>
        <dependency>
            <groupId>org.apache.kafka</groupId>
            <artifactId>kafka_${kafka.scala.version}</artifactId>
            <type>test-jar</type>
            <classifier>test</classifier>
            <scope>test</scope>
            <version>${kafka.version}</version>
        </dependency>
        <dependency>
            <groupId>org.testcontainers</groupId>
            <artifactId>elasticsearch</artifactId>
            <version>${test.containers.version}</version>
            <scope>test</scope>
        </dependency>
        <dependency>
            <groupId>org.apache.hadoop</groupId>
            <artifactId>hadoop-minikdc</artifactId>
            <version>${hadoop.version}</version>
            <scope>test</scope>
        </dependency>
        <dependency>
            <groupId>org.assertj</groupId>
            <artifactId>assertj-core</artifactId>
            <version>3.20.2</version>
            <scope>test</scope>
        </dependency>
        <dependency>
            <groupId>org.awaitility</groupId>
            <artifactId>awaitility</artifactId>
            <version>4.1.0</version>
            <scope>test</scope>
        </dependency>
        <dependency>
            <groupId>com.github.tomakehurst</groupId>
            <artifactId>wiremock-jre8</artifactId>
            <version>2.30.1</version>
            <scope>test</scope>
        </dependency>
        <dependency>
            <groupId>io.confluent</groupId>
            <artifactId>kafka-connect-avro-converter</artifactId>
            <version>${confluent.version}</version>
            <scope>test</scope>
        </dependency>
        <dependency>
            <groupId>io.confluent</groupId>
            <artifactId>kafka-connect-protobuf-converter</artifactId>
            <version>${confluent.version}</version>
            <scope>test</scope>
        </dependency>
        <dependency>
            <groupId>io.confluent</groupId>
            <artifactId>kafka-connect-json-schema-converter</artifactId>
            <version>${confluent.version}</version>
            <scope>test</scope>
        </dependency>
        <dependency>
            <groupId>io.confluent</groupId>
            <artifactId>kafka-schema-registry</artifactId>
            <version>${confluent.version}</version>
            <type>test-jar</type>
            <scope>test</scope>
        </dependency>
        <dependency>
            <groupId>io.confluent</groupId>
            <artifactId>kafka-schema-registry</artifactId>
            <version>${confluent.version}</version>
            <scope>test</scope>
        </dependency>
    </dependencies>

    <dependencyManagement>
        <dependencies>
            <dependency>
                <groupId>com.fasterxml.jackson.core</groupId>
                <artifactId>jackson-core</artifactId>
                <version>${jackson.version}</version>
            </dependency>
            <dependency>
                <groupId>com.fasterxml.jackson.core</groupId>
                <artifactId>jackson-annotations</artifactId>
                <version>${jackson.version}</version>
            </dependency>
            <dependency>
                <groupId>com.fasterxml.jackson.core</groupId>
                <artifactId>jackson-databind</artifactId>
                <version>${jackson.databind.version}</version>
            </dependency>
            <dependency>
                <groupId>com.fasterxml.jackson</groupId>
                <artifactId>jackson-bom</artifactId>
                <version>${jackson.version}</version>
                <scope>import</scope>
                <type>pom</type>
            </dependency>
            <dependency>
                <groupId>com.fasterxml.jackson.dataformat</groupId>
                <artifactId>jackson-dataformat-cbor</artifactId>
                <version>${jackson.version}</version>
            </dependency>
        </dependencies>
    </dependencyManagement>

    <build>
        <plugins>
            <plugin>
                <groupId>org.jacoco</groupId>
                <artifactId>jacoco-maven-plugin</artifactId>
                <executions>
                    <execution>
                        <id>prepare-agent</id>
                        <goals>
                            <goal>prepare-agent</goal>
                        </goals>
                    </execution>
                    <execution>
                        <id>prepare-agent-it</id>
                        <goals>
                            <goal>prepare-agent-integration</goal>
                        </goals>
                        <phase>pre-integration-test</phase>
                    </execution>
                    <execution>
                        <id>merge-coverage-reports</id>
                        <phase>verify</phase>
                        <goals>
                            <goal>merge</goal>
                        </goals>
                        <configuration>
                            <fileSets>
                                <fileSet>
                                    <directory>${project.basedir}</directory>
                                    <includes>
                                        <include>/target/jacoco.exec</include>
                                        <include>/target/jacoco-it.exec</include>
                                    </includes>
                                </fileSet>
                            </fileSets>
                            <destFile>${project.basedir}/target/jacoco-aggregate.exec</destFile>
                        </configuration>
                    </execution>
                    <execution>
                        <id>check</id>
                        <goals>
                            <goal>check</goal>
                        </goals>
                        <configuration>
                            <rules>
                                <rule>
                                    <element>BUNDLE</element>
                                    <limits>
                                        <limit>
                                            <counter>INSTRUCTION</counter>
                                            <value>COVEREDRATIO</value>
                                            <minimum>0.60</minimum>
                                        </limit>
                                        <limit>
                                            <counter>BRANCH</counter>
                                            <value>COVEREDRATIO</value>
                                            <minimum>0.45</minimum>
                                        </limit>
                                        <limit>
                                            <counter>COMPLEXITY</counter>
                                            <value>COVEREDRATIO</value>
                                            <minimum>0.50</minimum>
                                        </limit>
                                        <limit>
                                            <counter>LINE</counter>
                                            <value>COVEREDRATIO</value>
                                            <minimum>0.50</minimum>
                                        </limit>
                                        <limit>
                                            <counter>METHOD</counter>
                                            <value>COVEREDRATIO</value>
                                            <minimum>0.80</minimum>
                                        </limit>
                                        <limit>
                                            <counter>CLASS</counter>
                                            <value>COVEREDRATIO</value>
                                            <minimum>0.80</minimum>
                                        </limit>
                                    </limits>
                                </rule>
                            </rules>
                            <dataFile>${project.basedir}/target/jacoco-aggregate.exec</dataFile>
                        </configuration>
                    </execution>
                    <execution>
                        <id>report</id>
                        <phase>test</phase>
                        <goals>
                            <goal>report</goal>
                        </goals>
                        <configuration>
                            <dataFile>${project.basedir}/target/jacoco-aggregate.exec</dataFile>
                        </configuration>
                    </execution>
                </executions>
            </plugin>
            <plugin>
                <groupId>org.apache.maven.plugins</groupId>
                <artifactId>maven-failsafe-plugin</artifactId>
                <version>3.0.0-M3</version>
            </plugin>
            <plugin>
                <groupId>io.confluent</groupId>
                <version>${kafka.connect.maven.plugin.version}</version>
                <artifactId>kafka-connect-maven-plugin</artifactId>
                <executions>
                    <execution>
                        <goals>
                            <goal>kafka-connect</goal>
                        </goals>
                        <configuration>
                            <title>Kafka Connect Elasticsearch</title>
                            <documentationUrl>https://docs.confluent.io/kafka-connect-elasticsearch/current/index.html</documentationUrl>
                            <description>
                                The Elasticsearch connector allows moving data from Kafka to Elasticsearch 2.x, 5.x, 6.x, and 7.x. It writes data from a topic in Kafka to an index in Elasticsearch and all data for a topic have the same type.

                                Elasticsearch is often used for text queries, analytics and as an key-value store (use cases). The connector covers both the analytics and key-value store use cases. For the analytics use case, each message is in Kafka is treated as an event and the connector uses topic+partition+offset as a unique identifier for events, which then converted to unique documents in Elasticsearch. For the key-value store use case, it supports using keys from Kafka messages as document ids in Elasticsearch and provides configurations ensuring that updates to a key are written to Elasticsearch in order. For both use cases, Elasticsearch’s idempotent write semantics guarantees exactly once delivery.

                                Mapping is the process of defining how a document, and the fields it contains, are stored and indexed. Users can explicitly define mappings for types in indices. When a mapping is not explicitly defined, Elasticsearch can determine field names and types from data, however, some types such as timestamp and decimal, may not be correctly inferred. To ensure that the types are correctly inferred, the connector provides a feature to infer a mapping from the schemas of Kafka messages.
                            </description>
                            <logo>logos/elasticsearch.jpg</logo>

                            <supportProviderName>Confluent, Inc.</supportProviderName>
                            <supportSummary><![CDATA[This connector is <a href="https://www.confluent.io/subscription/">supported by Confluent</a> as part of a <a href="https://www.confluent.io/product/confluent-platform/">Confluent Platform</a> subscription.]]></supportSummary>
                            <supportUrl>https://docs.confluent.io/home/overview.html</supportUrl>
                            <supportLogo>logos/confluent.png</supportLogo>

                            <ownerUsername>confluentinc</ownerUsername>
                            <ownerType>organization</ownerType>
                            <ownerName>Confluent, Inc.</ownerName>
                            <ownerUrl>https://confluent.io/</ownerUrl>
                            <ownerLogo>logos/confluent.png</ownerLogo>

                            <componentTypes>
                                <componentType>sink</componentType>
                            </componentTypes>

                            <tags>
                                <tag>Elastic</tag>
                                <tag>elasticsearch</tag>
                                <tag>search</tag>
                                <tag>analytics</tag>
                                <tag>log</tag>
                            </tags>

                            <requirements>
                                <requirement>Elasticsearch 7.x</requirement>
                            </requirements>

                            <deliveryGuarantee>
                                <deliveryGuarantee>exactlyOnce</deliveryGuarantee>
                            </deliveryGuarantee>

                            <confluentControlCenterIntegration>true</confluentControlCenterIntegration>
                        </configuration>
                    </execution>
                </executions>
            </plugin>
            <plugin>
                <groupId>org.apache.maven.plugins</groupId>
                <artifactId>maven-compiler-plugin</artifactId>
                <inherited>true</inherited>
                <configuration>
                    <compilerArgs>
                        <arg>-Xlint:all,-try</arg>
                        <!-- migrate to the new Java Client and uncomment -->
                        <!--<arg>-Werror</arg>-->
                    </compilerArgs>
                </configuration>
            </plugin>
            <plugin>
                <groupId>org.apache.maven.plugins</groupId>
                <artifactId>maven-assembly-plugin</artifactId>
                <configuration>
                    <descriptors>
                        <descriptor>src/assembly/development.xml</descriptor>
                        <descriptor>src/assembly/package.xml</descriptor>
                    </descriptors>
                </configuration>
                <executions>
                    <execution>
                        <id>make-assembly</id>
                        <phase>package</phase>
                        <goals>
                            <goal>single</goal>
                        </goals>
                    </execution>
                </executions>
            </plugin>
            <plugin>
                <groupId>org.apache.maven.plugins</groupId>
                <artifactId>maven-surefire-plugin</artifactId>
                <configuration>
                    <argLine>@{argLine} -Djava.awt.headless=true -Dtests.security.manager=false -Dtests.jarhell.check=false</argLine>
                </configuration>
            </plugin>
            <plugin>
                <groupId>org.apache.maven.plugins</groupId>
                <artifactId>maven-checkstyle-plugin</artifactId>
                <executions>
                    <execution>
                        <id>validate</id>
                        <phase>validate</phase>
                        <configuration>
                            <suppressionsLocation>checkstyle/suppressions.xml</suppressionsLocation>
                        </configuration>
                        <goals>
                            <goal>check</goal>
                        </goals>
                    </execution>
                </executions>
            </plugin>
            <plugin>
                <groupId>org.apache.maven.plugins</groupId>
                <artifactId>maven-release-plugin</artifactId>
                <version>${maven.release.plugin.version}</version>
                <configuration>
                    <autoVersionSubmodules>true</autoVersionSubmodules>
                    <remoteTagging>false</remoteTagging>
                    <tagNameFormat>v@{project.version}</tagNameFormat>
                </configuration>
            </plugin>
        </plugins>

        <resources>
            <resource>
                <directory>src/main/resources</directory>
                <filtering>true</filtering>
            </resource>
        </resources>
    </build>

    <profiles>
        <profile>
            <id>standalone</id>
            <build>
                <plugins>
                    <plugin>
                        <artifactId>maven-assembly-plugin</artifactId>
                        <configuration>
                            <descriptors>
                                <descriptor>src/assembly/standalone.xml</descriptor>
                            </descriptors>
                        </configuration>
                    </plugin>
                </plugins>
            </build>
        </profile>
        <profile>
            <id>jenkins</id>
            <build>
                <plugins>
                    <plugin>
                        <groupId>org.apache.maven.plugins</groupId>
                        <artifactId>maven-failsafe-plugin</artifactId>
                        <version>3.0.0-M3</version>
                        <configuration>
                            <excludes>
                                <!--
                                The jenkins container is only accessible through its DOCKER_HOST IP
                                address. This makes it hard to test both hostname verification
                                enabled and disabled cases with the same cert. So, disable this IT
                                in jenkins.
                                -->
                                <exclude>**/ElasticsearchConnectorSslIT.java</exclude>
                            </excludes>
                        </configuration>
                    </plugin>
                </plugins>
            </build>
        </profile>
        <profile>
            <id>licenses-package</id>
            <build>
                <plugins>
                    <plugin>
                        <groupId>org.codehaus.mojo</groupId>
                        <artifactId>exec-maven-plugin</artifactId>
                        <version>1.2.1</version>
                        <executions>
                            <execution>
                                <id>create-licenses</id>
                                <configuration>
                                    <mainClass>io.confluent.licenses.LicenseFinder</mainClass>
                                    <arguments>
                                        <!-- Note use of development instead of package so we pick up all dependencies. -->
                                        <argument>-i ${project.build.directory}/${project.build.finalName}-package/share/java/kafka-connect-elasticsearch</argument>
                                        <argument>-o ${project.basedir}/licenses</argument>
                                        <argument>-f</argument>
                                        <argument>-h ${project.build.directory}/${project.build.finalName}-package/share/doc/kafka-connect-elasticsearch/licenses.html</argument>
                                        <argument>-l ${project.build.directory}/${project.build.finalName}-package/share/doc/kafka-connect-elasticsearch/licenses</argument>
                                        <argument>-n ${project.build.directory}/${project.build.finalName}-package/share/doc/kafka-connect-elasticsearch/notices</argument>
                                        <argument>-t ${project.name}</argument>
                                        <argument>-x licenses-${confluent.version}.jar</argument>
                                    </arguments>
                                </configuration>
                                <phase>package</phase>
                                <goals>
                                    <goal>java</goal>
                                </goals>
                            </execution>
                        </executions>
                        <configuration>
                            <includeProjectDependencies>true</includeProjectDependencies>
                            <includePluginDependencies>true</includePluginDependencies>
                            <executableDependency>
                                <groupId>io.confluent</groupId>
                                <artifactId>licenses</artifactId>
                            </executableDependency>
                        </configuration>
                        <dependencies>
                            <dependency>
                                <groupId>io.confluent</groupId>
                                <artifactId>licenses</artifactId>
                                <version>${confluent.version}</version>
                            </dependency>
                        </dependencies>
                    </plugin>
                </plugins>
            </build>
        </profile>
        <profile>
            <id>licenses-source</id>
            <build>
                <plugins>
                    <plugin>
                        <groupId>org.codehaus.mojo</groupId>
                        <artifactId>exec-maven-plugin</artifactId>
                        <version>1.2.1</version>
                        <executions>
                            <execution>
                                <id>create-licenses</id>
                                <configuration>
                                    <mainClass>io.confluent.licenses.LicenseFinder</mainClass>
                                    <arguments>
                                        <!-- Note use of development instead of package so we pick up all dependencies. -->
                                        <argument>-i ${project.build.directory}/${project.build.finalName}-development/share/java/kafka-connect-elasticsearch</argument>
                                        <argument>-o ${project.basedir}/licenses</argument>
                                        <argument>-f</argument>
                                        <argument>-h ${project.basedir}/licenses.html</argument>
                                        <argument>-l ${project.basedir}/licenses</argument>
                                        <argument>-n ${project.basedir}/notices</argument>
                                        <argument>-t ${project.name}</argument>
                                        <argument>-x licenses-${confluent.version}.jar</argument>
                                    </arguments>
                                </configuration>
                                <phase>package</phase>
                                <goals>
                                    <goal>java</goal>
                                </goals>
                            </execution>
                        </executions>
                        <configuration>
                            <includeProjectDependencies>true</includeProjectDependencies>
                            <includePluginDependencies>true</includePluginDependencies>
                            <executableDependency>
                                <groupId>io.confluent</groupId>
                                <artifactId>licenses</artifactId>
                            </executableDependency>
                        </configuration>
                        <dependencies>
                            <dependency>
                                <groupId>io.confluent</groupId>
                                <artifactId>licenses</artifactId>
                                <version>${confluent.version}</version>
                            </dependency>
                        </dependencies>
                    </plugin>
                    <plugin>
                        <artifactId>maven-clean-plugin</artifactId>
                        <version>3.0.0</version>
                        <configuration>
                            <filesets>
                                <fileset>
                                    <directory>.</directory>
                                    <includes>
                                        <include>licenses.html</include>
                                        <directory>licenses/*.*</directory>
                                        <directory>notices/*.*</directory>
                                    </includes>
                                </fileset>
                            </filesets>
                        </configuration>
                    </plugin>
                </plugins>
            </build>
        </profile>
    </profiles>
</project><|MERGE_RESOLUTION|>--- conflicted
+++ resolved
@@ -40,13 +40,8 @@
         <es.version>7.17.14</es.version>
         <hamcrest.version>1.3</hamcrest.version>
         <mockito.version>2.28.2</mockito.version>
-<<<<<<< HEAD
-        <gson.version>2.8.6</gson.version>
-        <test.containers.version>1.15.3</test.containers.version>
-=======
         <gson.version>2.9.0</gson.version>
         <test.containers.version>1.16.3</test.containers.version>
->>>>>>> 52d9526e
         <kafka.connect.maven.plugin.version>0.11.1</kafka.connect.maven.plugin.version>
         <maven.release.plugin.version>2.5.3</maven.release.plugin.version>
         <hadoop.version>3.3.1</hadoop.version>
