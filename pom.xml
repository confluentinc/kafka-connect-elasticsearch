<?xml version="1.0" encoding="UTF-8"?>
<project xmlns="http://maven.apache.org/POM/4.0.0" xmlns:xsi="http://www.w3.org/2001/XMLSchema-instance" xsi:schemaLocation="http://maven.apache.org/POM/4.0.0 http://maven.apache.org/xsd/maven-4.0.0.xsd">
    <modelVersion>4.0.0</modelVersion>

    <parent>
        <groupId>io.confluent</groupId>
        <artifactId>common</artifactId>
        <version>6.0.1</version>
    </parent>

    <groupId>io.confluent</groupId>
    <artifactId>kafka-connect-elasticsearch</artifactId>
    <version>11.1.0-SNAPSHOT</version>
    <packaging>jar</packaging>
    <name>kafka-connect-elasticsearch</name>
    <organization>
        <name>Confluent, Inc.</name>
        <url>http://confluent.io</url>
    </organization>
    <url>http://confluent.io</url>
    <description>
        Elasticsearch Sink Connector for Kafka Connect
    </description>

    <licenses>
        <license>
            <name>Confluent Community License</name>
            <url>http://www.confluent.io/confluent-community-license</url>
            <distribution>repo</distribution>
        </license>
    </licenses>

    <scm>
        <connection>scm:git:git://github.com/confluentinc/kafka-connect-elasticsearch.git</connection>
        <developerConnection>scm:git:git@github.com:confluentinc/kafka-connect-elasticsearch.git</developerConnection>
        <url>https://github.com/confluentinc/kafka-connect-elasticsearch</url>
        <tag>HEAD</tag>
    </scm>

    <properties>
        <es.version>7.0.1</es.version>
        <hamcrest.version>1.3</hamcrest.version>
        <mockito.version>2.28.2</mockito.version>
        <gson.version>2.8.6</gson.version>
        <test.containers.version>1.15.0</test.containers.version>
        <kafka.connect.maven.plugin.version>0.11.1</kafka.connect.maven.plugin.version>
        <maven.release.plugin.version>2.5.3</maven.release.plugin.version>
        <hadoop.version>3.3.0</hadoop.version>
        <apacheds-jdbm1.version>2.0.0-M2</apacheds-jdbm1.version>
        <jackson.databind.version>2.10.5.1</jackson.databind.version>
        <!-- temporary fix by pinning the version until we upgrade to a version of common that contains this or newer version.
            See https://github.com/confluentinc/common/pull/332 for details -->
        <dependency.check.version>6.1.6</dependency.check.version>
<<<<<<< HEAD
        <aws-java-sdk.version>1.11.1029</aws-java-sdk.version>
=======
        <confluent.maven.repo>http://packages.confluent.io/maven/</confluent.maven.repo>
        <commons.codec.version>1.15</commons.codec.version>
>>>>>>> 0d95e7e4
    </properties>

    <repositories>
        <repository>
            <id>confluent</id>
            <name>Confluent</name>
            <url>http://packages.confluent.io/maven/</url>
        </repository>
        <repository>
            <id>mulesoft</id>
            <name>Mulesoft</name>
            <url>https://repository.mulesoft.org/nexus/content/repositories/public/</url>
        </repository>
    </repositories>

    <dependencies>
        <dependency>
            <groupId>org.apache.kafka</groupId>
            <artifactId>connect-api</artifactId>
            <scope>provided</scope>
        </dependency>
        <dependency>
            <groupId>org.apache.kafka</groupId>
            <artifactId>connect-json</artifactId>
            <scope>provided</scope>
        </dependency>
        <dependency>
            <groupId>org.elasticsearch.client</groupId>
            <artifactId>elasticsearch-rest-high-level-client</artifactId>
            <version>${es.version}</version>
        </dependency>
        <dependency>
            <groupId>org.elasticsearch</groupId>
            <artifactId>elasticsearch</artifactId>
            <version>${es.version}</version>
        </dependency>
        <!-- pin commons-codec for CVE -->
        <dependency>
            <groupId>commons-codec</groupId>
            <artifactId>commons-codec</artifactId>
            <version>1.15</version>
        </dependency>
        <!-- pin snakeyaml for CVE -->
        <dependency>
            <groupId>org.yaml</groupId>
            <artifactId>snakeyaml</artifactId>
            <version>1.27</version>
        </dependency>
        <!-- pin httpclient for CVE -->
        <dependency>
            <groupId>org.apache.httpcomponents</groupId>
            <artifactId>httpclient</artifactId>
            <version>4.5.13</version>
        </dependency>
        <dependency>
            <groupId>com.google.code.gson</groupId>
            <artifactId>gson</artifactId>
            <version>${gson.version}</version>
            <scope>test</scope>
        </dependency>
        <dependency>
            <groupId>org.apache.httpcomponents</groupId>
            <artifactId>httpclient</artifactId>
            <version>4.5.13</version>
        </dependency>
        <!-- AWS signer -->
        <dependency>
            <groupId>com.amazonaws</groupId>
            <artifactId>aws-java-sdk-core</artifactId>
            <version>${aws-java-sdk.version}</version>
            <scope>compile</scope>
        </dependency>
        <!-- https://mvnrepository.com/artifact/com.github.awslabs/aws-request-signing-apache-interceptor -->
        <dependency>
            <groupId>com.github.awslabs</groupId>
            <artifactId>aws-request-signing-apache-interceptor</artifactId>
            <version>deb7941e85</version>
        </dependency>
        <!-- AWS signer -->
        <!-- Force commons-codec (httpclient transitive dependency) version to address CVE CCMSG-835 -->
        <dependency>
            <groupId>commons-codec</groupId>
            <artifactId>commons-codec</artifactId>
            <version>1.15</version>
        </dependency>
        <dependency>
            <groupId>commons-codec</groupId>
            <artifactId>commons-codec</artifactId>
            <version>${commons.codec.version}</version>
        </dependency>
        <dependency>
            <groupId>org.hamcrest</groupId>
            <artifactId>hamcrest-all</artifactId>
            <version>${hamcrest.version}</version>
            <scope>test</scope>
        </dependency>
        <dependency>
            <groupId>org.mockito</groupId>
            <artifactId>mockito-inline</artifactId>
            <version>${mockito.version}</version>
            <scope>test</scope>
        </dependency>
        <dependency>
            <groupId>junit</groupId>
            <artifactId>junit</artifactId>
            <version>${junit.version}</version>
            <exclusions>
                <exclusion>
                    <groupId>org.hamcrest</groupId>
                    <artifactId>hamcrest-core</artifactId>
                </exclusion>
            </exclusions>
            <scope>test</scope>
        </dependency>
        <!--Require newer version than inherited-->
        <dependency>
            <groupId>com.google.guava</groupId>
            <artifactId>guava</artifactId>
            <version>27.0.1-jre</version>
            <scope>test</scope>
        </dependency>
        <dependency>
            <groupId>org.apache.kafka</groupId>
            <artifactId>connect-runtime</artifactId>
            <version>${kafka.version}</version>
            <classifier>test</classifier>
            <type>test-jar</type>
            <scope>test</scope>
        </dependency>
        <!-- Use a repackaged version of log4j with security patches. Default log4j v1.2 is a transitive dependency of connect-runtime, but it is excluded in common/pom.xml -->
        <dependency>
            <groupId>io.confluent</groupId>
            <artifactId>confluent-log4j</artifactId>
            <scope>test</scope>
        </dependency>
        <dependency>
            <groupId>org.apache.kafka</groupId>
            <artifactId>connect-runtime</artifactId>
            <version>${kafka.version}</version>
            <scope>test</scope>
        </dependency>
        <dependency>
            <groupId>org.apache.kafka</groupId>
            <artifactId>kafka-clients</artifactId>
            <version>${kafka.version}</version>
            <classifier>test</classifier>
            <type>test-jar</type>
            <scope>test</scope>
        </dependency>
        <dependency>
            <groupId>org.apache.kafka</groupId>
            <artifactId>kafka_${kafka.scala.version}</artifactId>
            <version>${kafka.version}</version>
            <scope>test</scope>
        </dependency>
        <dependency>
            <groupId>org.apache.kafka</groupId>
            <artifactId>kafka_${kafka.scala.version}</artifactId>
            <type>test-jar</type>
            <classifier>test</classifier>
            <scope>test</scope>
            <version>${kafka.version}</version>
        </dependency>
        <dependency>
            <groupId>org.testcontainers</groupId>
            <artifactId>elasticsearch</artifactId>
            <version>${test.containers.version}</version>
            <scope>test</scope>
        </dependency>
        <dependency>
            <groupId>org.apache.hadoop</groupId>
            <artifactId>hadoop-minikdc</artifactId>
            <version>${hadoop.version}</version>
            <scope>test</scope>
        </dependency>
    </dependencies>

    <dependencyManagement>
        <dependencies>
            <dependency>
                <groupId>com.fasterxml.jackson.core</groupId>
                <artifactId>jackson-databind</artifactId>
                <version>${jackson.databind.version}</version>
            </dependency>
        </dependencies>
    </dependencyManagement>

    <build>
        <plugins>
            <plugin>
                <groupId>org.apache.maven.plugins</groupId>
                <artifactId>maven-failsafe-plugin</artifactId>
                <version>3.0.0-M3</version>
            </plugin>
            <plugin>
                <groupId>io.confluent</groupId>
                <version>${kafka.connect.maven.plugin.version}</version>
                <artifactId>kafka-connect-maven-plugin</artifactId>
                <executions>
                    <execution>
                        <goals>
                            <goal>kafka-connect</goal>
                        </goals>
                        <configuration>
                            <title>Kafka Connect Elasticsearch</title>
                            <documentationUrl>https://docs.confluent.io/kafka-connect-elasticsearch/current/index.html</documentationUrl>
                            <description>
                                The Elasticsearch connector allows moving data from Kafka to Elasticsearch 2.x, 5.x, 6.x, and 7.x. It writes data from a topic in Kafka to an index in Elasticsearch and all data for a topic have the same type.

                                Elasticsearch is often used for text queries, analytics and as an key-value store (use cases). The connector covers both the analytics and key-value store use cases. For the analytics use case, each message is in Kafka is treated as an event and the connector uses topic+partition+offset as a unique identifier for events, which then converted to unique documents in Elasticsearch. For the key-value store use case, it supports using keys from Kafka messages as document ids in Elasticsearch and provides configurations ensuring that updates to a key are written to Elasticsearch in order. For both use cases, Elasticsearch’s idempotent write semantics guarantees exactly once delivery.

                                Mapping is the process of defining how a document, and the fields it contains, are stored and indexed. Users can explicitly define mappings for types in indices. When a mapping is not explicitly defined, Elasticsearch can determine field names and types from data, however, some types such as timestamp and decimal, may not be correctly inferred. To ensure that the types are correctly inferred, the connector provides a feature to infer a mapping from the schemas of Kafka messages.
                            </description>
                            <logo>logos/elasticsearch.jpg</logo>

                            <supportProviderName>Confluent, Inc.</supportProviderName>
                            <supportSummary><![CDATA[This connector is <a href="https://www.confluent.io/subscription/">supported by Confluent</a> as part of a <a href="https://www.confluent.io/product/confluent-platform/">Confluent Platform</a> subscription.]]></supportSummary>
                            <supportUrl>https://docs.confluent.io/home/overview.html</supportUrl>
                            <supportLogo>logos/confluent.png</supportLogo>

                            <ownerUsername>confluentinc</ownerUsername>
                            <ownerType>organization</ownerType>
                            <ownerName>Confluent, Inc.</ownerName>
                            <ownerUrl>https://confluent.io/</ownerUrl>
                            <ownerLogo>logos/confluent.png</ownerLogo>

                            <componentTypes>
                                <componentType>sink</componentType>
                            </componentTypes>

                            <tags>
                                <tag>Elastic</tag>
                                <tag>elasticsearch</tag>
                                <tag>search</tag>
                                <tag>analytics</tag>
                                <tag>log</tag>
                            </tags>

                            <requirements>
                                <requirement>Elasticsearch 7.x</requirement>
                            </requirements>

                            <deliveryGuarantee>
                                <deliveryGuarantee>exactlyOnce</deliveryGuarantee>
                            </deliveryGuarantee>

                            <confluentControlCenterIntegration>true</confluentControlCenterIntegration>
                        </configuration>
                    </execution>
                </executions>
            </plugin>
            <plugin>
                <groupId>org.apache.maven.plugins</groupId>
                <artifactId>maven-compiler-plugin</artifactId>
                <inherited>true</inherited>
                <configuration>
                    <compilerArgs>
                        <arg>-Xlint:all,-try</arg>
                        <arg>-Werror</arg>
                    </compilerArgs>
                </configuration>
            </plugin>
            <plugin>
                <groupId>org.apache.maven.plugins</groupId>
                <artifactId>maven-assembly-plugin</artifactId>
                <configuration>
                    <descriptors>
                        <descriptor>src/assembly/development.xml</descriptor>
                        <descriptor>src/assembly/package.xml</descriptor>
                    </descriptors>
                </configuration>
                <executions>
                    <execution>
                        <id>make-assembly</id>
                        <phase>package</phase>
                        <goals>
                            <goal>single</goal>
                        </goals>
                    </execution>
                </executions>
            </plugin>
            <plugin>
                <groupId>org.apache.maven.plugins</groupId>
                <artifactId>maven-surefire-plugin</artifactId>
                <configuration>
                    <argLine>@{argLine} -Djava.awt.headless=true -Dtests.security.manager=false -Dtests.jarhell.check=false</argLine>
                </configuration>
            </plugin>
            <plugin>
                <groupId>org.apache.maven.plugins</groupId>
                <artifactId>maven-checkstyle-plugin</artifactId>
                <executions>
                    <execution>
                        <id>validate</id>
                        <phase>validate</phase>
                        <configuration>
                            <suppressionsLocation>checkstyle/suppressions.xml</suppressionsLocation>
                        </configuration>
                        <goals>
                            <goal>check</goal>
                        </goals>
                    </execution>
                </executions>
            </plugin>
            <plugin>
                <groupId>org.apache.maven.plugins</groupId>
                <artifactId>maven-release-plugin</artifactId>
                <version>${maven.release.plugin.version}</version>
                <configuration>
                    <autoVersionSubmodules>true</autoVersionSubmodules>
                    <remoteTagging>false</remoteTagging>
                    <tagNameFormat>v@{project.version}</tagNameFormat>
                </configuration>
            </plugin>
        </plugins>

        <resources>
            <resource>
                <directory>src/main/resources</directory>
                <filtering>true</filtering>
            </resource>
        </resources>
    </build>

    <profiles>
        <profile>
            <id>standalone</id>
            <build>
                <plugins>
                    <plugin>
                        <artifactId>maven-assembly-plugin</artifactId>
                        <configuration>
                            <descriptors>
                                <descriptor>src/assembly/standalone.xml</descriptor>
                            </descriptors>
                        </configuration>
                    </plugin>
                </plugins>
            </build>
        </profile>
        <profile>
            <id>jenkins</id>
            <build>
                <plugins>
                    <plugin>
                        <groupId>org.apache.maven.plugins</groupId>
                        <artifactId>maven-failsafe-plugin</artifactId>
                        <version>3.0.0-M3</version>
                        <configuration>
                            <excludes>
                                <!--
                                The jenkins container is only accessible through its DOCKER_HOST IP
                                address. This makes it hard to test both hostname verification
                                enabled and disabled cases with the same cert. So, disable this IT
                                in jenkins.
                                -->
                                <exclude>**/ElasticsearchConnectorSslIT.java</exclude>
                            </excludes>
                        </configuration>
                    </plugin>
                </plugins>
            </build>
        </profile>
        <profile>
            <id>licenses-package</id>
            <build>
                <plugins>
                    <plugin>
                        <groupId>org.codehaus.mojo</groupId>
                        <artifactId>exec-maven-plugin</artifactId>
                        <version>1.2.1</version>
                        <executions>
                            <execution>
                                <id>create-licenses</id>
                                <configuration>
                                    <mainClass>io.confluent.licenses.LicenseFinder</mainClass>
                                    <arguments>
                                        <!-- Note use of development instead of package so we pick up all dependencies. -->
                                        <argument>-i ${project.build.directory}/${project.build.finalName}-package/share/java/kafka-connect-elasticsearch</argument>
                                        <argument>-o ${project.basedir}/licenses</argument>
                                        <argument>-f</argument>
                                        <argument>-h ${project.build.directory}/${project.build.finalName}-package/share/doc/kafka-connect-elasticsearch/licenses.html</argument>
                                        <argument>-l ${project.build.directory}/${project.build.finalName}-package/share/doc/kafka-connect-elasticsearch/licenses</argument>
                                        <argument>-n ${project.build.directory}/${project.build.finalName}-package/share/doc/kafka-connect-elasticsearch/notices</argument>
                                        <argument>-t ${project.name}</argument>
                                        <argument>-x licenses-${confluent.version}.jar</argument>
                                    </arguments>
                                </configuration>
                                <phase>package</phase>
                                <goals>
                                    <goal>java</goal>
                                </goals>
                            </execution>
                        </executions>
                        <configuration>
                            <includeProjectDependencies>true</includeProjectDependencies>
                            <includePluginDependencies>true</includePluginDependencies>
                            <executableDependency>
                                <groupId>io.confluent</groupId>
                                <artifactId>licenses</artifactId>
                            </executableDependency>
                        </configuration>
                        <dependencies>
                            <dependency>
                                <groupId>io.confluent</groupId>
                                <artifactId>licenses</artifactId>
                                <version>${confluent.version}</version>
                            </dependency>
                        </dependencies>
                    </plugin>
                </plugins>
            </build>
        </profile>
        <profile>
            <id>licenses-source</id>
            <build>
                <plugins>
                    <plugin>
                        <groupId>org.codehaus.mojo</groupId>
                        <artifactId>exec-maven-plugin</artifactId>
                        <version>1.2.1</version>
                        <executions>
                            <execution>
                                <id>create-licenses</id>
                                <configuration>
                                    <mainClass>io.confluent.licenses.LicenseFinder</mainClass>
                                    <arguments>
                                        <!-- Note use of development instead of package so we pick up all dependencies. -->
                                        <argument>-i ${project.build.directory}/${project.build.finalName}-development/share/java/kafka-connect-elasticsearch</argument>
                                        <argument>-o ${project.basedir}/licenses</argument>
                                        <argument>-f</argument>
                                        <argument>-h ${project.basedir}/licenses.html</argument>
                                        <argument>-l ${project.basedir}/licenses</argument>
                                        <argument>-n ${project.basedir}/notices</argument>
                                        <argument>-t ${project.name}</argument>
                                        <argument>-x licenses-${confluent.version}.jar</argument>
                                    </arguments>
                                </configuration>
                                <phase>package</phase>
                                <goals>
                                    <goal>java</goal>
                                </goals>
                            </execution>
                        </executions>
                        <configuration>
                            <includeProjectDependencies>true</includeProjectDependencies>
                            <includePluginDependencies>true</includePluginDependencies>
                            <executableDependency>
                                <groupId>io.confluent</groupId>
                                <artifactId>licenses</artifactId>
                            </executableDependency>
                        </configuration>
                        <dependencies>
                            <dependency>
                                <groupId>io.confluent</groupId>
                                <artifactId>licenses</artifactId>
                                <version>${confluent.version}</version>
                            </dependency>
                        </dependencies>
                    </plugin>
                    <plugin>
                        <artifactId>maven-clean-plugin</artifactId>
                        <version>3.0.0</version>
                        <configuration>
                            <filesets>
                                <fileset>
                                    <directory>.</directory>
                                    <includes>
                                        <include>licenses.html</include>
                                        <directory>licenses/*.*</directory>
                                        <directory>notices/*.*</directory>
                                    </includes>
                                </fileset>
                            </filesets>
                        </configuration>
                    </plugin>
                </plugins>
            </build>
        </profile>
    </profiles>
</project><|MERGE_RESOLUTION|>--- conflicted
+++ resolved
@@ -51,12 +51,9 @@
         <!-- temporary fix by pinning the version until we upgrade to a version of common that contains this or newer version.
             See https://github.com/confluentinc/common/pull/332 for details -->
         <dependency.check.version>6.1.6</dependency.check.version>
-<<<<<<< HEAD
         <aws-java-sdk.version>1.11.1029</aws-java-sdk.version>
-=======
         <confluent.maven.repo>http://packages.confluent.io/maven/</confluent.maven.repo>
         <commons.codec.version>1.15</commons.codec.version>
->>>>>>> 0d95e7e4
     </properties>
 
     <repositories>
