<?xml version="1.0" encoding="UTF-8"?>
<project xmlns="http://maven.apache.org/POM/4.0.0"
         xmlns:xsi="http://www.w3.org/2001/XMLSchema-instance"
         xsi:schemaLocation="http://maven.apache.org/POM/4.0.0 http://maven.apache.org/xsd/maven-4.0.0.xsd">
    <modelVersion>4.0.0</modelVersion>

    <parent>
        <groupId>io.confluent</groupId>
        <artifactId>common</artifactId>
        <version>4.0.2</version>
    </parent>

    <groupId>io.confluent</groupId>
    <artifactId>kafka-connect-elasticsearch</artifactId>
    <packaging>jar</packaging>
    <name>kafka-connect-elasticsearch</name>
    <organization>
        <name>Confluent, Inc.</name>
        <url>http://confluent.io</url>
    </organization>
    <url>http://confluent.io</url>
    <description>
        Elasticsearch Sink Connector for Kafka Connect
    </description>

    <licenses>
        <license>
            <name>Apache License 2.0</name>
            <url>http://www.apache.org/licenses/LICENSE-2.0.html</url>
            <distribution>repo</distribution>
        </license>
    </licenses>

    <scm>
        <connection>scm:git:git://github.com/confluentinc/kafka-connect-elasticsearch.git</connection>
        <developerConnection>scm:git:git@github.com:confluentinc/kafka-connect-elasticsearch.git</developerConnection>
        <url>https://github.com/confluentinc/kafka-connect-elasticsearch</url>
        <tag>HEAD</tag>
    </scm>

    <properties>
        <es.version>2.4.1</es.version>
        <lucene.version>5.5.2</lucene.version>
        <hamcrest.version>1.3</hamcrest.version>
        <mockito.version>2.13.0</mockito.version>
        <jest.version>2.4.0</jest.version>
        <kafka.connect.maven.plugin.version>0.11.1</kafka.connect.maven.plugin.version>
        <confluent.maven.repo>http://packages.confluent.io/maven/</confluent.maven.repo>
    </properties>

    <repositories>
        <repository>
            <id>confluent</id>
            <name>Confluent</name>
            <url>${confluent.maven.repo}</url>
        </repository>
    </repositories>

    <dependencies>
        <dependency>
            <groupId>org.apache.kafka</groupId>
            <artifactId>connect-api</artifactId>
            <scope>provided</scope>
        </dependency>
        <dependency>
            <groupId>org.apache.kafka</groupId>
            <artifactId>connect-json</artifactId>
            <scope>provided</scope>
        </dependency>
        <dependency>
            <groupId>io.searchbox</groupId>
            <artifactId>jest</artifactId>
            <version>${jest.version}</version>
        </dependency>
        <dependency>
            <groupId>org.hamcrest</groupId>
            <artifactId>hamcrest-all</artifactId>
            <version>${hamcrest.version}</version>
            <scope>test</scope>
        </dependency>
        <dependency>
            <groupId>org.mockito</groupId>
            <artifactId>mockito-core</artifactId>
            <version>${mockito.version}</version>
            <scope>test</scope>
        </dependency>
        <dependency>
            <groupId>junit</groupId>
            <artifactId>junit</artifactId>
            <version>${junit.version}</version>
            <exclusions>
                <exclusion>
                    <groupId>org.hamcrest</groupId>
                    <artifactId>hamcrest-core</artifactId>
                </exclusion>
            </exclusions>
            <scope>test</scope>
        </dependency>
        <dependency>
            <groupId>org.apache.lucene</groupId>
            <artifactId>lucene-test-framework</artifactId>
            <version>${lucene.version}</version>
            <scope>test</scope>
        </dependency>
        <dependency>
            <groupId>org.elasticsearch</groupId>
            <artifactId>elasticsearch</artifactId>
            <version>${es.version}</version>
            <scope>test</scope>
            <type>test-jar</type>
        </dependency>
        <dependency>
            <groupId>org.elasticsearch</groupId>
            <artifactId>elasticsearch</artifactId>
            <version>${es.version}</version>
            <scope>test</scope>
        </dependency>
        <dependency>
            <groupId>org.apache.lucene</groupId>
            <artifactId>lucene-expressions</artifactId>
            <version>${lucene.version}</version>
            <scope>test</scope>
        </dependency>
    </dependencies>

    <build>
        <plugins>
            <plugin>
                <groupId>io.confluent</groupId>
<<<<<<< HEAD
                <version>0.10.0</version>
=======
                <version>${kafka.connect.maven.plugin.version}</version>
>>>>>>> 2306ecb3
                <artifactId>kafka-connect-maven-plugin</artifactId>
                <executions>
                    <execution>
                        <goals>
                            <goal>kafka-connect</goal>
                        </goals>
                        <configuration>
                            <title>Kafka Connect Elasticsearch</title>
<<<<<<< HEAD
                            <documentationUrl>https://docs.confluent.io/current/connect/connect-elasticsearch/docs/elasticsearch_connector.html</documentationUrl>
=======
                            <documentationUrl>https://docs.confluent.io/${project.version}/connect/connect-elasticsearch/docs/index.html</documentationUrl>
>>>>>>> 2306ecb3
                            <description>
                                The Elasticsearch connector allows moving data from Kafka to Elasticsearch. It writes data from a topic in Kafka to an index in Elasticsearch and all data for a topic have the same type.

                                Elasticsearch is often used for text queries, analytics and as an key-value store (use cases). The connector covers both the analytics and key-value store use cases. For the analytics use case, each message is in Kafka is treated as an event and the connector uses topic+partition+offset as a unique identifier for events, which then converted to unique documents in Elasticsearch. For the key-value store use case, it supports using keys from Kafka messages as document ids in Elasticsearch and provides configurations ensuring that updates to a key are written to Elasticsearch in order. For both use cases, Elasticsearch’s idempotent write semantics guarantees exactly once delivery.

<<<<<<< HEAD
                                Mapping is the process of defining how a document, and the fields it contains, are stored and indexed. Users can explicitly define mappings for types in indices. When mapping is not explicitly defined, Elasticsearch can determine field names and types from data, however, some types such as timestamp and decimal, may not be correctly inferred. To ensure that the types are correctly inferred, the connector provides a feature to infer mapping from the schemas of Kafka messages.
=======
                                Mapping is the process of defining how a document, and the fields it contains, are stored and indexed. Users can explicitly define mappings for types in indices. When a mapping is not explicitly defined, Elasticsearch can determine field names and types from data, however, some types such as timestamp and decimal, may not be correctly inferred. To ensure that the types are correctly inferred, the connector provides a feature to infer a mapping from the schemas of Kafka messages.
>>>>>>> 2306ecb3
                            </description>
                            <logo>logos/elasticsearch.jpg</logo>

                            <supportProviderName>Confluent, Inc.</supportProviderName>
                            <supportSummary>Confluent supports the Elasticsearch sink connector alongside community members as part of its Confluent Platform open source offering.</supportSummary>
                            <supportUrl>https://docs.confluent.io/current/</supportUrl>
                            <supportLogo>logos/confluent.png</supportLogo>

                            <ownerUsername>confluentinc</ownerUsername>
                            <ownerType>organization</ownerType>
                            <ownerName>Confluent, Inc.</ownerName>
                            <ownerUrl>https://confluent.io/</ownerUrl>
                            <ownerLogo>logos/confluent.png</ownerLogo>

                            <dockerNamespace>confluentinc</dockerNamespace>
                            <dockerName>cp-kafka-connect</dockerName>
                            <dockerTag>${project.version}</dockerTag>

                            <componentTypes>
                                <componentType>sink</componentType>
                            </componentTypes>

                            <tags>
                                <tag>Elastic</tag>
                                <tag>elasticsearch</tag>
                                <tag>search</tag>
                                <tag>analytics</tag>
                                <tag>log</tag>
                            </tags>

                            <requirements>
<<<<<<< HEAD
                                <requirement>Elasticsearch 2.x, 5.x, or 6.x</requirement>
=======
                                <requirement>Elasticsearch 2.x or 5.x</requirement>
>>>>>>> 2306ecb3
                            </requirements>

                            <deliveryGuarantee>
                                <deliveryGuarantee>exactlyOnce</deliveryGuarantee>
                            </deliveryGuarantee>

                            <confluentControlCenterIntegration>true</confluentControlCenterIntegration>
                        </configuration>
                    </execution>
                </executions>
            </plugin>
            <plugin>
                <groupId>org.apache.maven.plugins</groupId>
                <artifactId>maven-compiler-plugin</artifactId>
                <inherited>true</inherited>
            </plugin>
            <plugin>
                <groupId>org.apache.maven.plugins</groupId>
                <artifactId>maven-assembly-plugin</artifactId>
                <configuration>
                    <descriptors>
                        <descriptor>src/assembly/development.xml</descriptor>
                        <descriptor>src/assembly/package.xml</descriptor>
                    </descriptors>
                </configuration>
                <executions>
                    <execution>
                        <id>make-assembly</id>
                        <phase>package</phase>
                        <goals>
                            <goal>single</goal>
                        </goals>
                    </execution>
                </executions>
            </plugin>
            <plugin>
                <groupId>org.apache.maven.plugins</groupId>
                <artifactId>maven-surefire-plugin</artifactId>
                <configuration>
                    <argLine>@{argLine} -Djava.awt.headless=true -Dtests.security.manager=false</argLine>
                </configuration>
            </plugin>
            <plugin>
                <groupId>org.apache.maven.plugins</groupId>
                <artifactId>maven-checkstyle-plugin</artifactId>
                <executions>
                    <execution>
                        <id>validate</id>
                        <phase>validate</phase>
                        <configuration>
                            <suppressionsLocation>checkstyle/suppressions.xml</suppressionsLocation>
                        </configuration>
                        <goals>
                            <goal>check</goal>
                        </goals>
                    </execution>
                </executions>
            </plugin>
        </plugins>

        <resources>
            <resource>
                <directory>src/main/resources</directory>
                <filtering>true</filtering>
            </resource>
        </resources>
    </build>

    <profiles>
        <profile>
            <id>standalone</id>
            <build>
                <plugins>
                    <plugin>
                        <artifactId>maven-assembly-plugin</artifactId>
                        <configuration>
                            <descriptors>
                                <descriptor>src/assembly/standalone.xml</descriptor>
                            </descriptors>
                        </configuration>
                    </plugin>
                </plugins>
            </build>
        </profile>
        <profile>
            <id>licenses-package</id>
            <build>
                <plugins>
                    <plugin>
                        <groupId>org.codehaus.mojo</groupId>
                        <artifactId>exec-maven-plugin</artifactId>
                        <version>1.2.1</version>
                        <executions>
                            <execution>
                                <id>create-licenses</id>
                                <configuration>
                                    <mainClass>io.confluent.licenses.LicenseFinder</mainClass>
                                    <arguments>
                                        <!-- Note use of development instead of package so we pick up all dependencies. -->
                                        <argument>-i ${project.build.directory}/${project.build.finalName}-package/share/java/kafka-connect-elasticsearch</argument>
                                        <argument>-o ${project.basedir}/licenses</argument>
                                        <argument>-f</argument>
                                        <argument>-h ${project.build.directory}/${project.build.finalName}-package/share/doc/kafka-connect-elasticsearch/licenses.html</argument>
                                        <argument>-l ${project.build.directory}/${project.build.finalName}-package/share/doc/kafka-connect-elasticsearch/licenses</argument>
                                        <argument>-n ${project.build.directory}/${project.build.finalName}-package/share/doc/kafka-connect-elasticsearch/notices</argument>
                                        <argument>-t ${project.name}</argument>
                                        <argument>-x licenses-${project.version}.jar</argument>
                                    </arguments>
                                </configuration>
                                <phase>package</phase>
                                <goals>
                                    <goal>java</goal>
                                </goals>
                            </execution>
                        </executions>
                        <configuration>
                            <includeProjectDependencies>true</includeProjectDependencies>
                            <includePluginDependencies>true</includePluginDependencies>
                            <executableDependency>
                                <groupId>io.confluent</groupId>
                                <artifactId>licenses</artifactId>
                            </executableDependency>
                        </configuration>
                        <dependencies>
                            <dependency>
                                <groupId>io.confluent</groupId>
                                <artifactId>licenses</artifactId>
                                <version>${project.version}</version>
                            </dependency>
                        </dependencies>
                    </plugin>
                </plugins>
            </build>
        </profile>
        <profile>
            <id>licenses-source</id>
            <build>
                <plugins>
                    <plugin>
                        <groupId>org.codehaus.mojo</groupId>
                        <artifactId>exec-maven-plugin</artifactId>
                        <version>1.2.1</version>
                        <executions>
                            <execution>
                                <id>create-licenses</id>
                                <configuration>
                                    <mainClass>io.confluent.licenses.LicenseFinder</mainClass>
                                    <arguments>
                                        <!-- Note use of development instead of package so we pick up all dependencies. -->
                                        <argument>-i ${project.build.directory}/${project.build.finalName}-development/share/java/kafka-connect-elasticsearch</argument>
                                        <argument>-o ${project.basedir}/licenses</argument>
                                        <argument>-f</argument>
                                        <argument>-h ${project.basedir}/licenses.html</argument>
                                        <argument>-l ${project.basedir}/licenses</argument>
                                        <argument>-n ${project.basedir}/notices</argument>
                                        <argument>-t ${project.name}</argument>
                                        <argument>-x licenses-${project.version}.jar</argument>
                                    </arguments>
                                </configuration>
                                <phase>package</phase>
                                <goals>
                                    <goal>java</goal>
                                </goals>
                            </execution>
                        </executions>
                        <configuration>
                            <includeProjectDependencies>true</includeProjectDependencies>
                            <includePluginDependencies>true</includePluginDependencies>
                            <executableDependency>
                                <groupId>io.confluent</groupId>
                                <artifactId>licenses</artifactId>
                            </executableDependency>
                        </configuration>
                        <dependencies>
                            <dependency>
                                <groupId>io.confluent</groupId>
                                <artifactId>licenses</artifactId>
                                <version>${project.version}</version>
                            </dependency>
                        </dependencies>
                    </plugin>
                    <plugin>
                        <artifactId>maven-clean-plugin</artifactId>
                        <version>3.0.0</version>
                        <configuration>
                            <filesets>
                                <fileset>
                                    <directory>.</directory>
                                    <includes>
                                        <include>licenses.html</include>
                                        <directory>licenses/*.*</directory>
                                        <directory>notices/*.*</directory>
                                    </includes>
                                </fileset>
                            </filesets>
                        </configuration>
                    </plugin>
                </plugins>
            </build>
        </profile>
    </profiles>
</project><|MERGE_RESOLUTION|>--- conflicted
+++ resolved
@@ -127,11 +127,7 @@
         <plugins>
             <plugin>
                 <groupId>io.confluent</groupId>
-<<<<<<< HEAD
-                <version>0.10.0</version>
-=======
                 <version>${kafka.connect.maven.plugin.version}</version>
->>>>>>> 2306ecb3
                 <artifactId>kafka-connect-maven-plugin</artifactId>
                 <executions>
                     <execution>
@@ -140,21 +136,13 @@
                         </goals>
                         <configuration>
                             <title>Kafka Connect Elasticsearch</title>
-<<<<<<< HEAD
-                            <documentationUrl>https://docs.confluent.io/current/connect/connect-elasticsearch/docs/elasticsearch_connector.html</documentationUrl>
-=======
                             <documentationUrl>https://docs.confluent.io/${project.version}/connect/connect-elasticsearch/docs/index.html</documentationUrl>
->>>>>>> 2306ecb3
                             <description>
                                 The Elasticsearch connector allows moving data from Kafka to Elasticsearch. It writes data from a topic in Kafka to an index in Elasticsearch and all data for a topic have the same type.
 
                                 Elasticsearch is often used for text queries, analytics and as an key-value store (use cases). The connector covers both the analytics and key-value store use cases. For the analytics use case, each message is in Kafka is treated as an event and the connector uses topic+partition+offset as a unique identifier for events, which then converted to unique documents in Elasticsearch. For the key-value store use case, it supports using keys from Kafka messages as document ids in Elasticsearch and provides configurations ensuring that updates to a key are written to Elasticsearch in order. For both use cases, Elasticsearch’s idempotent write semantics guarantees exactly once delivery.
 
-<<<<<<< HEAD
-                                Mapping is the process of defining how a document, and the fields it contains, are stored and indexed. Users can explicitly define mappings for types in indices. When mapping is not explicitly defined, Elasticsearch can determine field names and types from data, however, some types such as timestamp and decimal, may not be correctly inferred. To ensure that the types are correctly inferred, the connector provides a feature to infer mapping from the schemas of Kafka messages.
-=======
                                 Mapping is the process of defining how a document, and the fields it contains, are stored and indexed. Users can explicitly define mappings for types in indices. When a mapping is not explicitly defined, Elasticsearch can determine field names and types from data, however, some types such as timestamp and decimal, may not be correctly inferred. To ensure that the types are correctly inferred, the connector provides a feature to infer a mapping from the schemas of Kafka messages.
->>>>>>> 2306ecb3
                             </description>
                             <logo>logos/elasticsearch.jpg</logo>
 
@@ -186,11 +174,7 @@
                             </tags>
 
                             <requirements>
-<<<<<<< HEAD
-                                <requirement>Elasticsearch 2.x, 5.x, or 6.x</requirement>
-=======
                                 <requirement>Elasticsearch 2.x or 5.x</requirement>
->>>>>>> 2306ecb3
                             </requirements>
 
                             <deliveryGuarantee>
